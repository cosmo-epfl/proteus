/**
 * file   test_adaptor_increase_maxlevel.cc
 *
 * @author Markus Stricker <markus.stricker@epfl.ch>
 *
 * @date   20 Jun 2018
 *
 * @brief tests the implementation of the adaptor increase maxlevel
 * (atom list to pairs, pairs to triplets, etc.)
 *
 * Copyright © 2018 Markus Stricker, COSMO (EPFL), LAMMM (EPFL)
 *
 * Rascal is free software; you can redistribute it and/or
 * modify it under the terms of the GNU Lesser General Public License as
 * published by the Free Software Foundation, either version 3, or (at
 * your option) any later version.
 *
 * Rascal is distributed in the hope that it will be useful, but
 * WITHOUT ANY WARRANTY; without even the implied warranty of
 * MERCHANTABILITY or FITNESS FOR A PARTICULAR PURPOSE. See the GNU
 * Lesser General Public License for more details.
 *
 * You should have received a copy of the GNU Lesser General Public License
 * along with this software; see the file LICENSE. If not, write to the
 * Free Software Foundation, Inc., 59 Temple Place - Suite 330,
 * Boston, MA 02111-1307, USA.
 */

#include "tests.hh"
#include "test_structure.hh"
#include "structure_managers/adaptor_half_neighbour_list.hh"

namespace rascal {

  BOOST_AUTO_TEST_SUITE(maxlevel_increase_adaptor_test);

  /* ---------------------------------------------------------------------- */
  /*
   * test if the PairFixtureFile is constructed properly
   *
   * ``pair_manager`` is a StructureManager with MaxOrder=2 and a half neighbour
   * list. It is increased to MaxOrder=3
   */
  BOOST_FIXTURE_TEST_CASE(constructor_test,
                          PairFixtureFile<StructureManagerCenters>) {
    AdaptorMaxOrder<PairManager_t> adaptor{this->pair_manager};
    adaptor.update();
  }

  /* ---------------------------------------------------------------------- */
  /*
   * test if iteration of MaxOrder=3 adaptor is iterable and yields the same
   * pairs as the underlying pair_manager.
   *
   * ``pair_manager`` is a StructureManager with MaxOrder=2 and a half neighbour
   * list
   *
   * ``adaptor`` is a MaxOrder=3 manager, based on the neighbourlist of
   * pair_manager
   */
  BOOST_FIXTURE_TEST_CASE(iterator_test,
                          PairFixtureFile<StructureManagerCenters>) {
    constexpr bool verbose{false};
    constexpr bool check_below{false};

    // Check underlying manager
    if (check_below) std::cout << ">> underlying manager " << std::endl;
    size_t npairs1{0};
    for (auto atom : pair_manager) {
      if (verbose) {
        std::cout << "chain atom "
                  << atom.back()
                  << std::endl;
      }
      for (auto pair : atom) {
        npairs1++;
        if (verbose) {
          std::cout << " chain pair "
                    << pair.back()
                    << " glob " << pair.get_global_index()
                    << std::endl;
        }
      }
    }
    if (check_below) {
      std::cout << "number of pairs " << npairs1 << std::endl;
      std::cout << "<< underlying manager" << std::endl;
    }

    auto npairs_tmp = pair_manager.get_nb_clusters(2);
    BOOST_CHECK_EQUAL(npairs_tmp, npairs1);

    AdaptorMaxOrder<PairManager_t> adaptor{this->pair_manager};
    adaptor.update();

    //! make sure the number of pairs gets carried over to the next layer
    auto npairs_adaptor = adaptor.get_nb_clusters(2);
    BOOST_CHECK_EQUAL(npairs_adaptor, npairs_tmp);

    if (verbose) {
      std::cout << "Adaptor increase MaxOrder" << std::endl;
    }

    auto natoms{0};
    auto npairs{0};
    auto n_triplets{0};

    for (auto atom : adaptor) {
      natoms++;
      if (verbose) {
        std::cout << atom.back()
                  << std::endl;
      }

      if (verbose) std::cout << "position: " << atom.get_position
                     () << std::endl;

      for (auto pair : atom) {
        npairs++;
        if (verbose) {
          std::cout << "   complete pair "
                    << atom.back() << " " << pair.back()
                    << " glob " << pair.get_global_index() << std::endl;
        }
        for (auto triplet : pair) {
          n_triplets++;
          if (verbose) {
            std::cout << "             triplet "
                      << triplet.back()
                      << " global " << triplet.get_global_index()
                      << std::endl;
            std::cout << "                         complete "
                      << atom.back() << " "
                      << pair.back() << " "
                      << triplet.back() << std::endl;
          }
        }
      }
    }
    if (verbose) std::cout << "Number of triplets: " << n_triplets << std::endl;
    // TODO(markus): check for consistency in number of tuples
  }

  /* ---------------------------------------------------------------------- */
  /*
   * Test with 3 atoms, included stacking: full pair list -> half pair list ->
   * triplet list; SM is used as a shorthand for StructureManager. Checked
   * positions are specific to StructureManagerLammps and therefore hardcoded.
   *
   * ``manager`` is a StructureManager with MaxOrder=2 and full neighbour list
   */
  BOOST_FIXTURE_TEST_CASE(pair_to_triplet_extension,
                          ManagerFixture<StructureManagerLammps>) {
    constexpr bool verbose{false};

    if (verbose) std::cout << ">> pair to triplet extension" << std::endl;

<<<<<<< HEAD
=======
    // TODO(markus): should this be in a fixture?
>>>>>>> 6fbf6978
    AdaptorHalfList<StructureManagerLammps> SM2{manager};
    SM2.update();
    AdaptorMaxOrder<AdaptorHalfList<StructureManagerLammps>> SM3{SM2};
    SM3.update();

    // make sure number of pairs are carried over,
    // since they are are not changed
    BOOST_CHECK_EQUAL(SM2.get_nb_clusters(2), SM3.get_nb_clusters(2));

    // only one possible triplet in this case?
    BOOST_CHECK_EQUAL(SM3.get_nb_clusters(3), 1);

    for (auto atom : SM3) {
      auto atom_index = atom.get_atom_index();
      auto atom_type = atom.get_atom_type();
      BOOST_CHECK_EQUAL(atom_type, type[atom_index]);

      auto atom_position = atom.get_position();
      for (auto pair : atom) {
        auto pair_index = pair.get_atom_index();
        auto pair_type = pair.get_atom_type();
        BOOST_CHECK_EQUAL(pair_type, type[pair_index]);

        auto pair_position = pair.get_position();
        auto diff_pos_pair = (pair_position - atom_position).norm();
        BOOST_CHECK_CLOSE(diff_pos_pair, 1., tol);

        for (auto triplet : pair) {
          if (verbose) {
            std::cout << "triplet " << atom.back() << " "
                    << pair.back() << " " << triplet.back() << std::endl;
          }
          auto triplet_index = triplet.get_atom_index();
          auto triplet_type = triplet.get_atom_type();
          BOOST_CHECK_EQUAL(triplet_type, type[triplet_index]);

          auto triplet_position = triplet.get_position();
          auto diff_pos_triplet = (triplet_position - atom_position).norm();
          BOOST_CHECK_CLOSE(diff_pos_triplet, 1., tol);
        }
      }
    }
  }

  BOOST_AUTO_TEST_SUITE_END();

}  // rascal<|MERGE_RESOLUTION|>--- conflicted
+++ resolved
@@ -155,10 +155,6 @@
 
     if (verbose) std::cout << ">> pair to triplet extension" << std::endl;
 
-<<<<<<< HEAD
-=======
-    // TODO(markus): should this be in a fixture?
->>>>>>> 6fbf6978
     AdaptorHalfList<StructureManagerLammps> SM2{manager};
     SM2.update();
     AdaptorMaxOrder<AdaptorHalfList<StructureManagerLammps>> SM3{SM2};
