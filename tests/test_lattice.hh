/**
 * file   test_lattice.hh
 *
 * @author  Felix Musil <felix.musil@epfl.ch>
 *
 * @date   05 Apr 2018
 *
 * @brief Test implementation of lattice.cc
 *
 * Copyright © 2018  Felix Musil, COSMO (EPFL), LAMMM (EPFL)
 *
 * Rascal is free software; you can redistribute it and/or
 * modify it under the terms of the GNU Lesser General Public License as
 * published by the Free Software Foundation, either version 3, or (at
 * your option) any later version.
 *
 * Rascal is distributed in the hope that it will be useful, but
 * WITHOUT ANY WARRANTY; without even the implied warranty of
 * MERCHANTABILITY or FITNESS FOR A PARTICULAR PURPOSE. See the GNU
 * Lesser General Public License for more details.
 *
 * You should have received a copy of the GNU Lesser General Public License
 * along with this software; see the file LICENSE. If not, write to the
 * Free Software Foundation, Inc., 59 Temple Place - Suite 330,
 * Boston, MA 02111-1307, USA.
 */

#ifndef TEST_LATTICE_H
#define TEST_LATTICE_H

#include "lattice.hh"
#include "atomic_structure.hh"

namespace rascal {

  // TODO: make dimension dependent
  // short hands for types, which were deleted from basic types
  constexpr static auto Dim{3};
  using Vec3_t = Eigen::Matrix<double, Dim, 1>;
  using Cell_t = typename AtomicStructure<Dim>::Cell_t;

  struct ManagerFixtureLattice {
    ManagerFixtureLattice() {
      Cell_t cell;
      cell << 6.19, 2.41, 0.21,
              0.00, 6.15, 1.02,
              0.00, 0.00, 7.31;
      lattice.set_cell(cell);
    }

<<<<<<< HEAD
    ~ManagerFixtureLattice() {
    }
=======
    ~ManagerFixtureLattice() {}
>>>>>>> 4e582bbd

    Lattice<Dim> lattice{};
  };
}  // rascal

#endif /* TEST_LATTICE_H */<|MERGE_RESOLUTION|>--- conflicted
+++ resolved
@@ -48,12 +48,7 @@
       lattice.set_cell(cell);
     }
 
-<<<<<<< HEAD
-    ~ManagerFixtureLattice() {
-    }
-=======
     ~ManagerFixtureLattice() {}
->>>>>>> 4e582bbd
 
     Lattice<Dim> lattice{};
   };
