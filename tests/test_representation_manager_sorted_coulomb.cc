/**
 * file   test_representation_manager.cc
 *
 * @author Musil Felix <musil.felix@epfl.ch>
 *
 * @date   14 September 2018
 *
 * @brief  test representation managers
 *
 * Copyright © 2018 Musil Felix, COSMO (EPFL), LAMMM (EPFL)
 *
 * rascal is free software; you can redistribute it and/or
 * modify it under the terms of the GNU General Public License as
 * published by the Free Software Foundation, either version 3, or (at
 * your option) any later version.
 *
 * rascal is distributed in the hope that it will be useful, but
 * WITHOUT ANY WARRANTY; without even the implied warranty of
 * MERCHANTABILITY or FITNESS FOR A PARTICULAR PURPOSE. See the GNU
 * General Public License for more details.
 *
 * You should have received a copy of the GNU General Public License
 * along with GNU Emacs; see the file COPYING. If not, write to the
 * Free Software Foundation, Inc., 59 Temple Place - Suite 330,
 * Boston, MA 02111-1307, USA.
 */

#include "tests.hh"
#include "test_representation_manager.hh"


namespace rascal {
  BOOST_AUTO_TEST_SUITE(representation_sorted_coulomb_test);
  /* ---------------------------------------------------------------------- */
  BOOST_TEST_CASE_TEMPLATE_FUNCTION(test_internals,T)
  {
    bool verbose{false};
    typedef std::vector<double>::const_iterator myiter;
    typedef Eigen::Matrix<double,10,1> vec;

    vec  numbers = vec::Random();
    vec  numbers2 = vec::Random();
    std::vector<double> index{};
    std::vector<double> index2{};

    if (verbose) std::cout << "Test simple sorting " << std::endl;
    for (int ii{0}; ii < numbers.size(); ii++){
        index.push_back(numbers(ii));
        index2.push_back(numbers2(ii));
        if (verbose) std::cout << numbers(ii) << ", " ;
    }
    if (verbose) std::cout << std::endl;

    std::vector<std::pair<size_t, myiter> > order(index.size());

    size_t n{0};
    for (myiter it = index.begin(); it != index.end(); ++it, ++n)
        {order[n] = make_pair(n, it);}

    std::sort(order.begin(), order.end(), internal::ordering());
    auto sorted_index = internal::sort_from_ref(index,order);
    auto sorted_index2 = internal::sort_from_ref(index2,order);
    for (size_t ii{0}; ii < sorted_index.size(); ii++){
        if (verbose) std::cout << sorted_index[ii] << ", " ;
    }
    if (verbose) std::cout << std::endl;
    for (size_t ii{0}; ii < sorted_index2.size(); ii++){
        if (verbose) std::cout << index2[ii] << ", " ;
    }
    if (verbose) std::cout << std::endl;

    for (size_t ii{0}; ii < sorted_index2.size(); ii++){
        if (verbose) std::cout << sorted_index2[ii] << ", " ;
    }
    if (verbose) std::cout << std::endl;

    if (verbose) std::cout << "Test upper diag sorting " << std::endl;
    typedef Eigen::Matrix<double,5,5> matrix;
    typedef Eigen::Matrix<double,5*(5+1)/2,1> lin_mat;

    matrix  mat0 = matrix::Random();
    lin_mat  mat1 = lin_mat::Ones();
    std::vector<double> dists{{2,4,0,1,3}};

    std::vector<std::pair<size_t, myiter> > order_mat(dists.size());

    size_t n_{0};
    for (myiter it = dists.begin(); it != dists.end(); ++it, ++n_)
        {order_mat[n_] = make_pair(n_, it);}

    std::sort(order_mat.begin(), order_mat.end(), internal::ordering());
    internal::sort_coulomb_matrix(mat0,mat1,order_mat);
    for (int ii{0}; ii < mat0.rows(); ii++){
      for (int jj{0}; jj < mat0.cols(); jj++){
         if (verbose) std::cout << mat0(ii,jj) << ",\t" ;
      }
      if (verbose) std::cout << std::endl;
    }

    for (int jj{0}; jj < mat1.rows(); jj++){
        if (verbose) std::cout << mat1(jj)<< ", " ;
    }
    if (verbose) std::cout << std::endl;

  }
<<<<<<< HEAD
  /* ----------------------------------------------------------------------
   * Broken due to strange Eigen error
  BOOST_FIXTURE_TEST_CASE(constructor_test,
  RepresentationFixture<StructureManagerCenters>)
  {

    AdaptorNeighbourList<StructureManagerCenters> nl{manager,cutoff_max};
    std::cout << "cutoff_max " << cutoff_max << std::endl;
    nl.update();
    AdaptorStrict<AdaptorNeighbourList<
                              StructureManagerCenters>> strict_nl{nl,cutoff_max*0.9};
    strict_nl.update();

    using Representation_t = RepresentationManagerSortedCoulomb<
                   AdaptorStrict<AdaptorNeighbourList<StructureManagerCenters>>>;

    Representation_t representation{strict_nl,central_decay,
                                    interaction_cutoff,interaction_decay,size};

  }
  ---------------------------------------------------------------------- */
  /* ----------------------------------------------------------------------
   * ditto
  BOOST_FIXTURE_TEST_CASE(compute_test,
  RepresentationFixture<StructureManagerCenters>)
  {
    bool verbose{false};
    AdaptorNeighbourList<StructureManagerCenters> nl{manager,cutoff_max};
    nl.update();
    AdaptorStrict<AdaptorNeighbourList<
                              StructureManagerCenters>> strict_nl{nl,cutoff_max};
    strict_nl.update();

    using Representation_t = RepresentationManagerSortedCoulomb<
                   AdaptorStrict<AdaptorNeighbourList<StructureManagerCenters>>>;

    Representation_t representation{strict_nl,central_decay,
                                    interaction_cutoff,interaction_decay,size};
    representation.compute();

    auto rep = representation.get_representation_full();

    for (auto center : strict_nl){
        auto cm = representation.get_coulomb_matrix(center);
=======
  /* ---------------------------------------------------------------------- */
>>>>>>> 69bf4b2a

  // TODO define more test that could be streamlined
  // gets a list of fixtures for all the different possible structure managers
  using multiple_fixtures = boost::mpl::list<
    RepresentationFixture<StructureManagerCenters,
                          RepresentationManagerSortedCoulomb,
                          MultipleStructureSortedCoulomb>>;

  BOOST_FIXTURE_TEST_CASE_TEMPLATE(multiple_constructor_test,
            Fix, multiple_fixtures,Fix) {
    auto & managers = Fix::managers_strict;
    auto& representations = Fix::representations;
    for (auto& manager : managers){
      representations.emplace_back(manager,Fix::central_decay,
                                    Fix::interaction_cutoff,
                                    Fix::interaction_decay,
                                    Fix::size);
    }
  }

  BOOST_FIXTURE_TEST_CASE_TEMPLATE(multiple_compute_test,
            Fix, multiple_fixtures,Fix) {
    auto & managers = Fix::managers_strict;
    auto& representations = Fix::representations;
    for (auto& manager : managers){
      representations.emplace_back(manager,Fix::central_decay,
                                    Fix::interaction_cutoff,
                                    Fix::interaction_decay,
                                    Fix::size);
      representations.back().compute();
    }
  }
<<<<<<< HEAD
  */
=======

   /* ---------------------------------------------------------------------- */
//   BOOST_FIXTURE_TEST_CASE(constructor_test,
//   RepresentationFixture<StructureManagerCenters>)
//   {

//     AdaptorNeighbourList<StructureManagerCenters> nl{manager,cutoff_max};
//     std::cout << "cutoff_max " << cutoff_max << std::endl;
//     nl.update();
//     AdaptorStrict<AdaptorNeighbourList<
//                               StructureManagerCenters>> strict_nl{nl,cutoff_max*0.9};
//     strict_nl.update();

//     using Representation_t = RepresentationManagerSortedCoulomb<
//                    AdaptorStrict<AdaptorNeighbourList<StructureManagerCenters>>>;

//     Representation_t representation{strict_nl,central_decay,
//                                     interaction_cutoff,interaction_decay,size};

//   }
//     /* ---------------------------------------------------------------------- */
//   BOOST_FIXTURE_TEST_CASE(compute_test,
//   RepresentationFixture<StructureManagerCenters>)
//   {
//     bool verbose{false};
//     AdaptorNeighbourList<StructureManagerCenters> nl{manager,cutoff_max};
//     nl.update();
//     AdaptorStrict<AdaptorNeighbourList<
//                               StructureManagerCenters>> strict_nl{nl,cutoff_max};
//     strict_nl.update();

//     using Representation_t = RepresentationManagerSortedCoulomb<
//                    AdaptorStrict<AdaptorNeighbourList<StructureManagerCenters>>>;

//     Representation_t representation{strict_nl,central_decay,
//                                     interaction_cutoff,interaction_decay,size};
//     representation.compute();

//     auto rep = representation.get_representation_full();

//     // for (auto center : strict_nl){
//     //     auto cm = representation.get_coulomb_matrix(center);

//     // }

//     if (verbose){
//         std::cout << rep.size() <<", "<< rep.cols() <<", "<< rep.rows()<< std::endl;
//         for (auto ii{0}; ii < rep.cols(); ++ii){
//             for (auto jj{0}; jj < rep.rows(); ++jj){
//                 std::cout << rep(jj,ii) << ", ";
//             }
//             std::cout << std::endl;
//         }
//     }

//   }

>>>>>>> 69bf4b2a
  BOOST_AUTO_TEST_SUITE_END();
} // RASCAL<|MERGE_RESOLUTION|>--- conflicted
+++ resolved
@@ -103,54 +103,7 @@
     if (verbose) std::cout << std::endl;
 
   }
-<<<<<<< HEAD
-  /* ----------------------------------------------------------------------
-   * Broken due to strange Eigen error
-  BOOST_FIXTURE_TEST_CASE(constructor_test,
-  RepresentationFixture<StructureManagerCenters>)
-  {
-
-    AdaptorNeighbourList<StructureManagerCenters> nl{manager,cutoff_max};
-    std::cout << "cutoff_max " << cutoff_max << std::endl;
-    nl.update();
-    AdaptorStrict<AdaptorNeighbourList<
-                              StructureManagerCenters>> strict_nl{nl,cutoff_max*0.9};
-    strict_nl.update();
-
-    using Representation_t = RepresentationManagerSortedCoulomb<
-                   AdaptorStrict<AdaptorNeighbourList<StructureManagerCenters>>>;
-
-    Representation_t representation{strict_nl,central_decay,
-                                    interaction_cutoff,interaction_decay,size};
-
-  }
-  ---------------------------------------------------------------------- */
-  /* ----------------------------------------------------------------------
-   * ditto
-  BOOST_FIXTURE_TEST_CASE(compute_test,
-  RepresentationFixture<StructureManagerCenters>)
-  {
-    bool verbose{false};
-    AdaptorNeighbourList<StructureManagerCenters> nl{manager,cutoff_max};
-    nl.update();
-    AdaptorStrict<AdaptorNeighbourList<
-                              StructureManagerCenters>> strict_nl{nl,cutoff_max};
-    strict_nl.update();
-
-    using Representation_t = RepresentationManagerSortedCoulomb<
-                   AdaptorStrict<AdaptorNeighbourList<StructureManagerCenters>>>;
-
-    Representation_t representation{strict_nl,central_decay,
-                                    interaction_cutoff,interaction_decay,size};
-    representation.compute();
-
-    auto rep = representation.get_representation_full();
-
-    for (auto center : strict_nl){
-        auto cm = representation.get_coulomb_matrix(center);
-=======
   /* ---------------------------------------------------------------------- */
->>>>>>> 69bf4b2a
 
   // TODO define more test that could be streamlined
   // gets a list of fixtures for all the different possible structure managers
@@ -183,9 +136,6 @@
       representations.back().compute();
     }
   }
-<<<<<<< HEAD
-  */
-=======
 
    /* ---------------------------------------------------------------------- */
 //   BOOST_FIXTURE_TEST_CASE(constructor_test,
@@ -243,6 +193,5 @@
 
 //   }
 
->>>>>>> 69bf4b2a
   BOOST_AUTO_TEST_SUITE_END();
 } // RASCAL