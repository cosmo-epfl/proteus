/**
 * file   test_math_cephes.cc
 *
 * @author  Felix Musil <felix.musil@epfl.ch>
 *
 * @date   14 October 2018
 *
 * @brief Test interface between librascal and cephes
 *
 * Copyright © 2018  Felix Musil, COSMO (EPFL), LAMMM (EPFL)
 *
 * Rascal is free software; you can redistribute it and/or
 * modify it under the terms of the GNU Lesser General Public License as
 * published by the Free Software Foundation, either version 3, or (at
 * your option) any later version.
 *
 * Rascal is distributed in the hope that it will be useful, but
 * WITHOUT ANY WARRANTY; without even the implied warranty of
 * MERCHANTABILITY or FITNESS FOR A PARTICULAR PURPOSE. See the GNU
 * Lesser General Public License for more details.
 *
 * You should have received a copy of the GNU Lesser General Public License
 * along with this software; see the file LICENSE. If not, write to the
 * Free Software Foundation, Inc., 59 Temple Place - Suite 330,
 * Boston, MA 02111-1307, USA.
 */

#include "tests.hh"
#include "test_math.hh"

namespace rascal {
  constexpr static double math_tol{1e-14};

  BOOST_AUTO_TEST_SUITE(MathCEPHESTests);
  /* ---------------------------------------------------------------------- */
  BOOST_FIXTURE_TEST_CASE(math_hyp2f1_test, ManagerFixture_math) {
    for (int ii{0}; ii < 3; ++ii) {
<<<<<<< HEAD
      double val{math::hyp2f1(numbers(0, ii), numbers(1,ii),
                              numbers(2,ii), numbers(3,ii))};
=======
      double val{math::hyp2f1(numbers(0, ii), numbers(1, ii), numbers(2, ii),
                              numbers(3, ii))};
>>>>>>> 4e582bbd
      if (vebose) {
        std::cout << std::setprecision(14) << val <<", ";
      }
      auto error{std::abs(val - results_hyp2f1[ii])};
      BOOST_CHECK_LE(error, math_tol);
    }
  }

  /* ---------------------------------------------------------------------- */
  BOOST_AUTO_TEST_SUITE_END();

}  // rascal<|MERGE_RESOLUTION|>--- conflicted
+++ resolved
@@ -35,13 +35,8 @@
   /* ---------------------------------------------------------------------- */
   BOOST_FIXTURE_TEST_CASE(math_hyp2f1_test, ManagerFixture_math) {
     for (int ii{0}; ii < 3; ++ii) {
-<<<<<<< HEAD
-      double val{math::hyp2f1(numbers(0, ii), numbers(1,ii),
-                              numbers(2,ii), numbers(3,ii))};
-=======
       double val{math::hyp2f1(numbers(0, ii), numbers(1, ii), numbers(2, ii),
                               numbers(3, ii))};
->>>>>>> 4e582bbd
       if (vebose) {
         std::cout << std::setprecision(14) << val <<", ";
       }
