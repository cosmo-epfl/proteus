--- conflicted
+++ resolved
@@ -32,12 +32,7 @@
 #include "structure_managers/property.hh"
 
 namespace rascal {
-<<<<<<< HEAD
-
-  // TODO rethink the test of property to adhere 
-=======
   // TODO rethink the test of property to adhere
->>>>>>> 4e582bbd
   // to the manager/adaptor paradigm
   // TODO test dynamic sized Property
   BOOST_AUTO_TEST_SUITE(Property_tests);
