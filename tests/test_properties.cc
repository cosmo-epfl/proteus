/**
 * file   test_properties.cc
 *
 * @author Till Junge <till.junge@altermail.ch>
 *
 * @date   05 Apr 2018
 *
 * @brief  tests for cluster-related properties
 *
 * @section LICENSE
 *
 * Copyright © 2018 Till Junge, COSMO (EPFL), LAMMM (EPFL)
 *
 * rascal is free software; you can redistribute it and/or
 * modify it under the terms of the GNU General Public License as
 * published by the Free Software Foundation, either version 3, or (at
 * your option) any later version.
 *
 * rascal is distributed in the hope that it will be useful, but
 * WITHOUT ANY WARRANTY; without even the implied warranty of
 * MERCHANTABILITY or FITNESS FOR A PARTICULAR PURPOSE. See the GNU
 * General Public License for more details.
 *
 * You should have received a copy of the GNU Lesser General Public License
 * along with this software; see the file LICENSE. If not, write to the
 * Free Software Foundation, Inc., 59 Temple Place - Suite 330,
 * Boston, MA 02111-1307, USA.
 */

#include "tests.hh"
#include "test_structure.hh"
#include "structure_managers/property.hh"

namespace rascal {
<<<<<<< HEAD
  // TODO rethink the test of property to adhere 
  // to the manager/adaptor paradigm
  // TODO test dynamic sized Property
  BOOST_AUTO_TEST_SUITE (Property_tests);
=======

  BOOST_AUTO_TEST_SUITE(Property_tests);
>>>>>>> 237d010b

  /* ---------------------------------------------------------------------- */
  /*
   * A fixture for testing proterties. It is based on the PairFixture, which is
   * basically a fixture which provides a pair neighbour list based on positions
   * which are initialized in the tests.
   */
  template<class ManagerImplementation>
  struct PropertyFixture
    : public PairFixture<ManagerImplementation> {
    // TODO make the type not hard coded
    using Manager_t = AdaptorNeighbourList<ManagerImplementation>;

    using PairScalarProperty_t =
      typename Manager_t::template Property_t<double, 2>;
    using AtomVectorProperty_t =
      typename Manager_t::template Property_t<double, 1, 3, 1>;
    using AtomDynamicProperty_t =
      typename Manager_t::template TypedProperty_t<size_t, 1>;
    using AtomDynamicProperty2_t =
      typename Manager_t::template TypedProperty_t<double, 1>;

    constexpr static Dim_t DynSize() {return 3;}

    std::string atom_property_metadata{"positions"};
    std::string dynamic_property_metadata{"arbitrary counters"};
    std::string dynamic_property2_metadata{"distances"};

    PropertyFixture()
      :PairFixture<ManagerImplementation>{},
      pair_property{this->pair_manager},
      atom_property{this->pair_manager, atom_property_metadata},
      dynamic_property{this->pair_manager, DynSize(), 1,
          dynamic_property_metadata},
      dynamic_property2{this->pair_manager, DynSize(), 1,
          dynamic_property2_metadata}
    {}

    PairScalarProperty_t pair_property;
    AtomVectorProperty_t atom_property;
    AtomDynamicProperty_t dynamic_property;
    AtomDynamicProperty2_t dynamic_property2;
  };

  /* ---------------------------------------------------------------------- */
  BOOST_FIXTURE_TEST_CASE(constructor_test,
                          PropertyFixture<StructureManagerCenters>) {}

  /* ---------------------------------------------------------------------- */
  /*
   * checks if the properties associated with atoms and pairs can be filled
   */
  BOOST_FIXTURE_TEST_CASE(fill_test_simple,
                          PropertyFixture<StructureManagerCenters>) {
    pair_property.resize();
    atom_property.resize();
    int pair_property_counter{};
    for (auto atom : pair_manager) {
      atom_property[atom] = atom.get_position();
      for (auto pair : atom) {
        pair_property[pair] = ++pair_property_counter;
      }
    }

    pair_property_counter = 0;
    for (auto atom : pair_manager) {
      auto error = (atom_property[atom] - atom.get_position()).norm();
      BOOST_CHECK_LE(error, tol*100);
      for (auto pair : atom) {
        BOOST_CHECK_EQUAL(pair_property[pair], ++pair_property_counter);
      }
    }
  }

  /* ---------------------------------------------------------------------- */
  /**
   * test, if metadata can be assigned to properties
   */
  BOOST_FIXTURE_TEST_CASE(meta_data_test,
                          PropertyFixture<StructureManagerCenters> ) {
    auto atom_metadata = atom_property.get_metadata();
    auto dynamic_metadata = dynamic_property.get_metadata();
    auto dynamic_metadata2 = dynamic_property2.get_metadata();

    BOOST_CHECK_EQUAL(atom_metadata, atom_property_metadata);
    BOOST_CHECK_EQUAL(dynamic_metadata, dynamic_property_metadata);
    BOOST_CHECK_EQUAL(dynamic_metadata2, dynamic_property2_metadata);
  }

  /* ---------------------------------------------------------------------- */
  /*
   * test filling statically and dynamically sized properties with actual data
   * and comparing if retrieval of those is consistent with the data that was
   * put in
   */
  BOOST_FIXTURE_TEST_CASE(fill_test_complex,
                          PropertyFixture<StructureManagerCenters>) {
    pair_property.resize();
    atom_property.resize();
    dynamic_property.resize();
    dynamic_property2.resize();

    BOOST_CHECK_THROW(AtomVectorProperty_t
                      ::check_compatibility(dynamic_property),
                      std::runtime_error);

    BOOST_CHECK_NO_THROW(AtomVectorProperty_t
                         ::check_compatibility(atom_property));

    int pair_property_counter{};
    size_t counter{};
    for (auto atom : pair_manager) {
      atom_property[atom] = atom.get_position();
      dynamic_property2[atom] = atom.get_position();

      dynamic_property[atom] << counter++, counter, counter;
      for (auto pair : atom) {
        pair_property[pair] = ++pair_property_counter;
      }
    }

    auto & FakeSizedProperty{
      AtomVectorProperty_t::check_compatibility(dynamic_property2)};

    pair_property_counter = 0;
    counter = 0;
    for (auto atom : pair_manager) {
      auto error = (atom_property[atom] - atom.get_position()).norm();
      BOOST_CHECK_LE(error, tol*100);
      Eigen::Matrix<size_t, DynSize(), Eigen::Dynamic> tmp(DynSize(), 1);
      tmp << counter++, counter, counter;

      auto ierror{(tmp - dynamic_property[atom]).norm()};
      BOOST_CHECK_EQUAL(ierror, 0);

      error = (atom_property[atom] - dynamic_property2[atom]).norm();
      BOOST_CHECK_LE(error, tol*100);
      error = (atom_property[atom] - FakeSizedProperty[atom]).norm();
      BOOST_CHECK_LE(error, tol*100);
      for (auto pair : atom) {
        BOOST_CHECK_EQUAL(pair_property[pair], ++pair_property_counter);
      }
    }
  }

  /* ---------------------------------------------------------------------- */
  /*
   * test for retrieval of information from property: is it the same that was
   * put in?
   */
  BOOST_FIXTURE_TEST_CASE(compute_distances,
                          PropertyFixture<StructureManagerCenters>) {
    pair_property.resize();

    for (auto atom : pair_manager) {
      for (auto pair : atom) {
        pair_property[pair] =
          (atom.get_position() - pair.get_position()).norm();
      }
    }

    for (auto atom : pair_manager) {
      for (auto pair : atom) {
        auto dist{(atom.get_position() - pair.get_position()).norm()};
        auto error{pair_property[pair] - dist};
        BOOST_CHECK_LE(error, tol / 100);
      }
    }
  }

  BOOST_AUTO_TEST_SUITE_END();

}  // rascal<|MERGE_RESOLUTION|>--- conflicted
+++ resolved
@@ -32,15 +32,10 @@
 #include "structure_managers/property.hh"
 
 namespace rascal {
-<<<<<<< HEAD
-  // TODO rethink the test of property to adhere 
+  // TODO rethink the test of property to adhere
   // to the manager/adaptor paradigm
   // TODO test dynamic sized Property
-  BOOST_AUTO_TEST_SUITE (Property_tests);
-=======
-
   BOOST_AUTO_TEST_SUITE(Property_tests);
->>>>>>> 237d010b
 
   /* ---------------------------------------------------------------------- */
   /*
