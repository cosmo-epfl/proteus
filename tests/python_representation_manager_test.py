import unittest
import numpy as np
import sys
import json

sys.path.insert(0,'../tests/')

from test_utils import load_json_frame, BoxList, Box
from python_import_rascal import _rascal as rc


class TestSortedCoulombRepresentation(unittest.TestCase):
    def setUp(self):
        """
        builds the test case. Test the order=1 structure manager implementation
        against a triclinic crystal.
        """

        # fn = '../tests/reference_data/simple_cubic_8.json'
        fn = '../tests/reference_data/CaCrP2O7_mvc-11955_symmetrized.json'
        self.frame = load_json_frame(fn)
        self.cell = self.frame['cell']
        self.positions = self.frame['positions']
        self.numbers = self.frame['numbers']
        self.pbc = np.array([ [1, 1, 1], [0, 0, 0],
                              [0, 1, 0], [1, 0, 1],
                              [1, 1, 0], [0, 0, 1],
                              [1, 0, 0], [0, 1, 0] ]).astype(int)

        self.Natom = self.positions.shape[0]
        self.cutoffs = [3.]*self.Natom
        self.max_cutoff = np.max(self.cutoffs)
        
        self.managerC =  rc.StructureManager.Centers()
        self.managerC.update(np.array(self.positions.T,order='F'),
                       self.numbers.reshape(-1,1),
                       np.array(self.cell.T,order='F'),
                       self.pbc[0].reshape(3,1))

        self.managerLC = rc.Adaptor.NeighbourList_Centers(self.managerC,self.max_cutoff) 
        self.managerLC.update()

        self.manager = rc.Adaptor.Strict_NeighbourList_Centers(self.managerLC,self.max_cutoff)
        self.manager.update()

        self.central_decay = 0.5
        self.interaction_cutoff = 10.
        self.interaction_decay = 20.
        self.size = 50

        self.inp = json.dumps(
                        dict(central_decay=self.central_decay,
                        interaction_cutoff=self.interaction_cutoff,
                        interaction_decay=self.interaction_decay,
                        size=self.size)
                        )

    def test_constructor(self):
        """
        TEST constructor wrapper
        """
        rc.RepresentationManager.SortedCoulomb_Strict_NeighbourList_Centers(
<<<<<<< HEAD
                        self.manager,self.central_decay,self.interaction_cutoff,
                        self.interaction_decay,self.size)

    # def test_compute(self):
    #     """
    #     TEST compute wrapper
    #     """
    #     cm = rc.RepresentationManager.SortedCoulomb_Strict_NeighbourList_Centers(
    #                     self.manager,self.central_decay,self.interaction_cutoff,
    #                     self.interaction_decay,self.size)
    #     cm.compute()
=======
                        self.manager,self.inp)
    
    def test_compute(self):
        """
        TEST compute wrapper
        """
        cm = rc.RepresentationManager.SortedCoulomb_Strict_NeighbourList_Centers(
                        self.manager,self.inp)
        cm.compute()
>>>>>>> 13e05e5f
    
    def test_get_representation(self):
        """
        TEST compute wrapper
        """
        cm = rc.RepresentationManager.SortedCoulomb_Strict_NeighbourList_Centers(
                        self.manager,self.inp)
        
        cm.compute()
    
        rep = cm.get_representation_full()
        <|MERGE_RESOLUTION|>--- conflicted
+++ resolved
@@ -60,19 +60,6 @@
         TEST constructor wrapper
         """
         rc.RepresentationManager.SortedCoulomb_Strict_NeighbourList_Centers(
-<<<<<<< HEAD
-                        self.manager,self.central_decay,self.interaction_cutoff,
-                        self.interaction_decay,self.size)
-
-    # def test_compute(self):
-    #     """
-    #     TEST compute wrapper
-    #     """
-    #     cm = rc.RepresentationManager.SortedCoulomb_Strict_NeighbourList_Centers(
-    #                     self.manager,self.central_decay,self.interaction_cutoff,
-    #                     self.interaction_decay,self.size)
-    #     cm.compute()
-=======
                         self.manager,self.inp)
     
     def test_compute(self):
@@ -82,16 +69,4 @@
         cm = rc.RepresentationManager.SortedCoulomb_Strict_NeighbourList_Centers(
                         self.manager,self.inp)
         cm.compute()
->>>>>>> 13e05e5f
-    
-    def test_get_representation(self):
-        """
-        TEST compute wrapper
-        """
-        cm = rc.RepresentationManager.SortedCoulomb_Strict_NeighbourList_Centers(
-                        self.manager,self.inp)
-        
-        cm.compute()
-    
-        rep = cm.get_representation_full()
-        +    