/**
 * file   test_math.hh
 *
 * @author  Felix Musil <felix.musil@epfl.ch>
 * @author  Max Veit <max.veit@epfl.ch>
 *
 * @date   14 October 2018
 *
 * @brief Test implementation of math functions
 *
 * Copyright  2018  Felix Musil, COSMO (EPFL), LAMMM (EPFL)
 *
 * Rascal is free software; you can redistribute it and/or
 * modify it under the terms of the GNU Lesser General Public License as
 * published by the Free Software Foundation, either version 3, or (at
 * your option) any later version.
 *
 * Rascal is distributed in the hope that it will be useful, but
 * WITHOUT ANY WARRANTY; without even the implied warranty of
 * MERCHANTABILITY or FITNESS FOR A PARTICULAR PURPOSE. See the GNU
 * Lesser General Public License for more details.
 *
 * You should have received a copy of the GNU Lesser General Public License
 * along with this software; see the file LICENSE. If not, write to the
 * Free Software Foundation, Inc., 59 Temple Place - Suite 330,
 * Boston, MA 02111-1307, USA.
 */

#ifndef TESTS_TEST_MATH_HH_
#define TESTS_TEST_MATH_HH_

#include "tests.hh"
#include "json_io.hh"
#include "math/math_interface.hh"
#include "math/math_utils.hh"
#include "math/spherical_harmonics.hh"
#include "math/hyp1f1.hh"
#include "rascal_utility.hh"

#include <fstream>
#include <string>
#include <Eigen/Dense>

namespace rascal {

  struct SphericalHarmonicsRefFixture {
    SphericalHarmonicsRefFixture() {
      json ref_data;
      std::ifstream ref_file(this->ref_filename);
      ref_file >> ref_data;
      unit_vectors = ref_data.at("unit_vectors").get<StdVector2Dim_t>();
      harmonics = ref_data.at("harmonics").get<StdVector3Dim_t>();
      // a vector which contains Switzerland's mountain landscape
      alps = ref_data.at("alps").get<StdVector3Dim_t>();
    }

    ~SphericalHarmonicsRefFixture() = default;

    std::string ref_filename = "reference_data/spherical_harmonics_test.json";

    using StdVector2Dim_t = std::vector<std::vector<double>>;
    using StdVector3Dim_t = std::vector<std::vector<std::vector<double>>>;
    StdVector2Dim_t unit_vectors{};
    StdVector3Dim_t harmonics{};
    StdVector3Dim_t alps{};
    bool verbose{false};
  };

  struct SphericalHarmonicsClassRefFixture {
    SphericalHarmonicsClassRefFixture() {
      std::vector<std::uint8_t> ref_data_ubjson;
      internal::read_binary_file(this->ref_filename, ref_data_ubjson);
      this->ref_data = json::from_ubjson(ref_data_ubjson);
    }

    ~SphericalHarmonicsClassRefFixture() = default;

    std::string ref_filename =
        "reference_data/spherical_harmonics_reference.ubjson";
    json ref_data{};
    // TODO(alex) replace this with one variable VerbosityValues verbosity
    // for general test information
    bool info{false};
    // for detailed tests information of computed values
    bool verbose{false};
  };

  /**
   * Wrapper of the SphericalHarmonics class to interface with the gradient
   * tester
   *
   * See the documentation for test_gradients() below; the calculator object
   * passed to it must provide the functions f() and grad_f() as below.
   */
  template <size_t max_angular>
  struct SphericalHarmonicsGradientsCalculator {
    SphericalHarmonicsGradientsCalculator()
        : harmonics_calculator{math::SphericalHarmonics(true)} {}

    static const size_t n_arguments = 3;
    using Matrix_Ref = typename Eigen::Ref<const math::Matrix_t>;
    using Vector_Ref = typename Eigen::Ref<const math::Vector_t>;

    void precompute() { this->harmonics_calculator.precompute(max_angular); }

    Vector_Ref f(const Eigen::Vector3d & inputs_v) {
      Eigen::Vector3d my_inputs = inputs_v / inputs_v.norm();
      this->harmonics_calculator.calc(my_inputs, false);
      return this->harmonics_calculator.get_harmonics();
    }
    Matrix_Ref grad_f(const Eigen::Vector3d & inputs_v) {
      this->harmonics_calculator.calc(inputs_v, true);
      return this->harmonics_calculator.get_harmonics_derivatives();
    }

    math::SphericalHarmonics harmonics_calculator;
  };

  /**
   * Fixture for testing a the gradient of a real function of N real arguments
   *
   * (Verifies that the gradient is the same as the converged value of the
   * finite-difference approximation along the given directions)
   *
   * Parameters should be provided in a JSON input file, as follows:
   *
   * @param function_inputs List of vectors of function arguments at which to
   *                        test the gradient
   *
   * @param direction_mode How the finite-difference directions are specified;
   *                       options are "Cartesian" (once along each independent
   *                       argument), "Random" (exactly what it says on the
   *                       tin), and "Provided" (given in input file, see below)
   *
   * @param displacement_directions List of vectors along which to displace the
   *                                inputs, in case "direction_mode" is
   *                                "Provided".
   */
  class GradientTestFixture {
   public:
    explicit GradientTestFixture(std::string input_filename) {
      using Eigen::ArrayXd;
      using Eigen::MatrixXd;
      using Eigen::VectorXd;
      json input_data;

      std::ifstream input_file(input_filename);
      input_file >> input_data;
      this->function_inputs =
          input_data.at("function_inputs").get<StdVector2Dim_t>();
      this->n_arguments = function_inputs[0].size();

      this->displacement_directions =
          this->get_displacement_directions(input_data, this->n_arguments);
      this->verbosity = get_verbosity(input_data);
      if (input_data.find("fd_error_tol") != input_data.end()) {
        this->fd_error_tol = input_data["fd_error_tol"].get<double>();
      }
    }

    ~GradientTestFixture() = default;

    static Eigen::MatrixXd get_displacement_directions(json & input_data,
                                                       size_t n_arguments) {
      using Eigen::MatrixXd;
      using Eigen::VectorXd;
      MatrixXd directions;
      std::string direction_mode =
          input_data.at("direction_mode").get<std::string>();
      if (direction_mode.compare("Cartesian") == 0) {
        directions = MatrixXd::Identity(n_arguments, n_arguments);
      } else if (direction_mode.compare("Random") == 0) {
        size_t n_directions{input_data.at("n_directions").get<size_t>()};
        directions = MatrixXd::Random(n_directions, n_arguments);
        directions.rowwise().normalize();
      } else if (direction_mode.compare("Provided") == 0) {
        StdVector2Dim_t directions_in =
            input_data.at("displacement_directions").get<StdVector2Dim_t>();
        directions.resize(directions_in.size(), n_arguments);
        int row_idx{0};
        for (auto & direction : directions_in) {
          directions.row(row_idx++) =
              Eigen::Map<VectorXd>(direction.data(), n_arguments);
        }
        directions.rowwise().normalize();
      } else {
        std::cerr << "Unknown direction mode \'" << direction_mode;
        std::cerr << "\', assuming Cartesian" << std::endl;
        directions = MatrixXd::Identity(n_arguments, n_arguments);
      }
      return directions;
    }

    enum struct VerbosityValue {
      NORMAL = 0,  // Print nothing
      INFO = 10,   // Print one line of info for each gradient step
      DEBUG = 20   // Print as much as possible
    };

    static VerbosityValue get_verbosity(json & input_data) {
      VerbosityValue verbosity_in{VerbosityValue::NORMAL};
      if (input_data.find("verbosity") != input_data.end()) {
        std::string verbosity_str = input_data["verbosity"].get<std::string>();
        if (verbosity_str.compare("INFO") == 0) {
          verbosity_in = VerbosityValue::INFO;
        } else if (verbosity_str.compare("DEBUG") == 0) {
          verbosity_in = VerbosityValue::DEBUG;
        } else if (verbosity_str.compare("NORMAL") == 0) {
          verbosity_in = VerbosityValue::NORMAL;
        } else {
          std::cerr << "Unknown verbosity value \'" << verbosity_str;
          std::cerr << "\', assuming NORMAL" << std::endl;
          verbosity_in = VerbosityValue::NORMAL;
        }
      }
      return verbosity_in;
    }

    using StdVector2Dim_t = std::vector<std::vector<double>>;

    StdVector2Dim_t function_inputs{};
    Eigen::MatrixXd displacement_directions{};
    size_t n_arguments{0};

    /**
     * The error of the finite-difference against the analytical derivatives
     * isn't going to be arbitrarily small, due to the interaction of
     * finite-difference and finite precision effects.  The default here
     * reflects this, while allowing different tests to change it -- keeping in
     * mind that the automated test is really more intended to be a sanity
     * check on the implementation than a rigorous convergence test.
     */
    double fd_error_tol{1E-6};
    VerbosityValue verbosity{VerbosityValue::NORMAL};

   protected:
    GradientTestFixture() {}
  };

  namespace internal {
    /**
     * Template to select the Eigen type for the argument vector: Fixed or
     * dynamic size?  Fixed-size template below, dynamic-size default here.
     */
<<<<<<< HEAD
    template <typename Calculator_t, typename = std::void_t<>>
=======
    template <typename Calculator_t, typename = void>
>>>>>>> 8ba2909a
    struct Argument_t {
      typedef Eigen::VectorXd type_vec;
      typedef Eigen::MatrixXd type_mat;
    };

    // Works by SFINAE -- if Calculator has no static integral member
    // `n_arguments`, this specialization fails and the default (above) is
    // selected
    template <typename Calculator_t>
    struct Argument_t<Calculator_t, std::enable_if_t<std::is_integral<decltype(
                                        Calculator_t::n_arguments)>::value>> {
      typedef Eigen::Matrix<double, Calculator_t::n_arguments, 1> type_vec;
      typedef Eigen::Matrix<double, Calculator_t::n_arguments, Eigen::Dynamic>
          type_mat;
    };
  }  // namespace internal

  /**
   * Numerically verify that a given function and its gradient are consistent
   *
   * @param function_calculator An object that provides both the function and
   *                            its gradient
   *
   * @param params Test fixture object, e.g a GradientTestFixture or something
   *               providing the same information (i.e. function_inputs,
   *               displacement_directions, n_arguments, and verbosity)
   *
   * The function_calculator object may be of any type, as long as it provides
   * two functions, f() and grad_f(), to calculate the function and its gradient
   * (derivative for functions with one input, Jacobian for functions with
   * multiple outputs -- the output dimension is expected to correspond to
   * columns).  Both functions must accept an Eigen::Vector, corresponding to
   * the function input, of dimension determined in the data file (read by
   * GradientTestFixture).  This function additionally guarantees that f() will
   * be called before grad_f() with the same input.
   *
   * If the functions f() and grad_f() are designed to accept fixed-size vectors
   * (i.e. if the size of the argument is known at compile time), be sure to
   * define, in the FunctionProvider class, a
   * `constexpr static size_t n_arguments` member with the size of the argument
   * vector.  This will ensure that the gradient tester uses the corresponding
   * fixed-size Eigen vectors/matrices as inputs.
   */
  template <typename FunctionProvider_t, typename TestFixture_t>
  void test_gradients(FunctionProvider_t function_calculator,
                      TestFixture_t params) {
    using ArgumentVec_t =
        typename internal::Argument_t<FunctionProvider_t>::type_vec;
    using ArgumentMat_t =
        typename internal::Argument_t<FunctionProvider_t>::type_mat;

    using VerbosityValue = typename GradientTestFixture::VerbosityValue;

    for (auto inputs : params.function_inputs) {
      ArgumentVec_t argument_vector =
          Eigen::Map<ArgumentVec_t>(inputs.data(), params.n_arguments, 1);
      Eigen::MatrixXd values = function_calculator.f(argument_vector);
      ArgumentMat_t jacobian = function_calculator.grad_f(argument_vector);
      if (params.verbosity >= VerbosityValue::INFO) {
        std::cout << std::string(30, '-') << std::endl;
        std::cout << "Input vector: " << argument_vector.transpose();
        std::cout << std::endl;
      }
      if (params.verbosity >= VerbosityValue::DEBUG) {
        std::cout << "Function values:" << values << std::endl;
        std::cout << "Jacobian:" << jacobian << std::endl;
      }
      for (int disp_idx{0}; disp_idx < params.displacement_directions.rows();
           disp_idx++) {
        ArgumentVec_t displacement_direction =
            params.displacement_directions.row(disp_idx);
        // Compute the directional derivative(s)
        Eigen::VectorXd directional =
            displacement_direction.transpose() * jacobian;
        if (params.verbosity >= VerbosityValue::INFO) {
          std::cout << "FD direction: " << displacement_direction.transpose();
          std::cout << std::endl;
        }
        if (params.verbosity >= VerbosityValue::DEBUG) {
          std::cout << "Analytical derivative: " << directional.transpose();
          std::cout << std::endl;
        }
        // TODO(max) this inner loop is a good candidate to move to its own
        // function... if we can pass along those argument typedefs as well
        double min_error{HUGE_VAL};
        for (double dx = 1E-2; dx > 1E-10; dx *= 0.1) {
          if (params.verbosity >= VerbosityValue::INFO) {
            std::cout << "dx = " << dx << "\t";
          }
          ArgumentVec_t displacement = dx * displacement_direction;
          // Compute the finite-difference derivative using a
          // centred-difference approach
          Eigen::VectorXd fun_plus{
              function_calculator.f(argument_vector + displacement)};
          Eigen::VectorXd fun_minus{
              function_calculator.f(argument_vector - displacement)};
          Eigen::VectorXd fd_derivatives = 0.5 / dx * (fun_plus - fun_minus);
          double fd_error{0.};
          double fd_quotient{0.};
          size_t nonzero_count{0};
          for (int dim_idx{0}; dim_idx < fd_derivatives.size(); dim_idx++) {
            if (std::abs(directional(dim_idx)) < 10 * math::dbl_ftol) {
              fd_error += fd_derivatives(dim_idx);
            } else {
              fd_quotient += (fd_derivatives(dim_idx) / directional(dim_idx));
              fd_error += (fd_derivatives(dim_idx) - directional(dim_idx)) /
                          directional(dim_idx);
              ++nonzero_count;
            }
          }
          if (nonzero_count > 0) {
            fd_quotient = fd_quotient / nonzero_count;
          }
          fd_error = fd_error / fd_derivatives.size();
          if (params.verbosity >= VerbosityValue::INFO) {
            std::cout << "Average rel FD error: " << fd_error << "\t";
            std::cout << "Average FD quotient:  " << fd_quotient << std::endl;
          }
          if (std::abs(fd_error) < min_error) {
            min_error = std::abs(fd_error);
          }
          if (params.verbosity >= VerbosityValue::DEBUG) {
            Eigen::VectorXd fd_error_cwise = (fd_derivatives - directional);
            std::cout << "error            = " << fd_error_cwise.transpose();
            std::cout << std::endl;
            std::cout << "(FD derivative   = " << fd_derivatives.transpose();
            std::cout << ")" << std::endl;
          }
        }  // for (double dx...) (displacement magnitudes)
        BOOST_CHECK_SMALL(min_error, params.fd_error_tol);
      }  // for (int disp_idx...) (displacement directions)
    }    // for (auto inputs...) (function inputs)
  }

  struct Hyp1F1RefFixture {
    Hyp1F1RefFixture() {
      std::vector<std::uint8_t> ref_data_ubjson;
      internal::read_binary_file(this->ref_filename, ref_data_ubjson);
      this->ref_data = json::from_ubjson(ref_data_ubjson);
    }

    ~Hyp1F1RefFixture() = default;

    std::string ref_filename = "reference_data/hyp1f1_reference.ubjson";

    json ref_data{};
    bool verbose{false};
  };

  struct Hyp1f1SphericalExpansionFixture {
    Hyp1f1SphericalExpansionFixture() {
      for (auto & l_max : l_maxs) {
        for (auto & n_max : n_maxs) {
          hyp1f1.emplace_back(false, 1e-14);
          hyp1f1.back().precompute(n_max, l_max);
          hyp1f1_recursion.emplace_back(true, 1e-14);
          hyp1f1_recursion.back().precompute(n_max, l_max);
        }
      }

      for (auto & rc : rcs) {
        facs_b.emplace_back();
        for (size_t il{0}; il < l_maxs.size();) {
          for (auto & n_max : n_maxs) {
            facs_b.back().emplace_back(n_max);
            for (int n{0}; n < n_max; ++n) {
              double sigma_n{(rc - smooth_width) * std::max(std::sqrt(n), 1.) /
                             n_max};
              facs_b.back().back()(n) = 0.5 * math::pow(sigma_n, 2);
            }
          }
          il++;
        }
      }
    }

    ~Hyp1f1SphericalExpansionFixture() = default;

    std::vector<int> l_maxs{{4, 5, 9, 15, 16, 20}};
    std::vector<int> n_maxs{{4, 5, 9, 15, 16, 20}};
    std::vector<math::Hyp1f1SphericalExpansion> hyp1f1{};
    std::vector<math::Hyp1f1SphericalExpansion> hyp1f1_recursion{};
    std::vector<std::vector<Eigen::VectorXd>> facs_b{};
    std::vector<double> r_ijs{1., 2., 3., 4., 5.5, 6.5, 7.5, 7.9};
    std::vector<double> fac_as{0.4};
    std::vector<double> rcs{2., 3., 5., 7., 8.};
    double smooth_width{0.5};
    bool verbose{false};
  };

  struct Hyp1f1GradientProvider {
    Hyp1f1GradientProvider(size_t max_radial, size_t max_angular, double fac_a,
                           Eigen::Ref<Eigen::VectorXd> fac_b)
        : max_radial{max_radial}, max_angular{max_angular}, fac_a{fac_a} {
      this->fac_b.resize(max_angular, 1);
      this->fac_b = fac_b;
      this->hyp1f1_calculator.precompute(max_radial, max_angular);
    }

    ~Hyp1f1GradientProvider() = default;

    Eigen::Ref<Eigen::Array<double, 1, Eigen::Dynamic>>
    f(const Eigen::Matrix<double, 1, 1> & input_v) {
      this->hyp1f1_calculator.calc(input_v(0), this->fac_a, this->fac_b);
      Eigen::MatrixXd result(this->max_radial, this->max_angular + 1);
      result = this->hyp1f1_calculator.get_values();
      Eigen::Map<Eigen::Array<double, 1, Eigen::Dynamic>> result_flat(
          result.data(), 1, result.size());
      return result_flat;
    }

    Eigen::Ref<Eigen::Array<double, 1, Eigen::Dynamic>>
    grad_f(const Eigen::Matrix<double, 1, 1> & input_v) {
      this->hyp1f1_calculator.calc(input_v(0), this->fac_a, this->fac_b, true);
      Eigen::MatrixXd result(this->max_radial, this->max_angular + 1);
      result = this->hyp1f1_calculator.get_derivatives();
      Eigen::Map<Eigen::Array<double, 1, Eigen::Dynamic>> result_flat(
          result.data(), 1, result.size());
      return result_flat;
    }

    math::Hyp1f1SphericalExpansion hyp1f1_calculator{true, 1e-13, 200};
    size_t max_radial;
    size_t max_angular;
    double fac_a{};
    Eigen::VectorXd fac_b{};
  };

}  // namespace rascal

#endif  // TESTS_TEST_MATH_HH_<|MERGE_RESOLUTION|>--- conflicted
+++ resolved
@@ -242,11 +242,7 @@
      * Template to select the Eigen type for the argument vector: Fixed or
      * dynamic size?  Fixed-size template below, dynamic-size default here.
      */
-<<<<<<< HEAD
-    template <typename Calculator_t, typename = std::void_t<>>
-=======
     template <typename Calculator_t, typename = void>
->>>>>>> 8ba2909a
     struct Argument_t {
       typedef Eigen::VectorXd type_vec;
       typedef Eigen::MatrixXd type_mat;
