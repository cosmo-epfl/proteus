--- conflicted
+++ resolved
@@ -40,7 +40,6 @@
 
   struct ManagerFixtureMath {
     ManagerFixtureMath()
-<<<<<<< HEAD
         : numbers(4, 3), results_hyp2f1(3), results_airy(3, 4) {
       // clang-format off
       numbers <<   1, 0.1,   2,
@@ -57,22 +56,6 @@
           0.659861690194189,  0.45151263114964657,  0.03492413042327436,
        -0.05309038443365388,   3.2980949999782143,  4.10068204993289;
       // clang-format on
-=======
-      :numbers(4, 3), results_hyp2f1(3), results_airy(3, 4) {
-      numbers <<
-        1, 0.1, 2,
-        1, 3, 9,
-        2, 7, 6,
-        0.5, 0.2, 0.3;
-
-      results_hyp2f1 <<
-        1.3862943611198901, 1.0090833356005495, 3.0875740550280937;
-      results_airy <<
-        0.13529241631288147, -0.15914744129679328, 1.2074235949528715,
-        0.9324359333927756, 0.329203129943538, -0.2571304219075862,
-        0.659861690194189, 0.45151263114964657, 0.03492413042327436,
-        -0.05309038443365388, 3.2980949999782143, 4.10068204993289;
->>>>>>> 1995ab16
     }
 
     ~ManagerFixtureMath() {}
@@ -82,9 +65,6 @@
     Eigen::Matrix<double, 3, Eigen::Dynamic> results_airy;
     bool vebose{false};
   };
-<<<<<<< HEAD
-}  // namespace rascal
-=======
 
   struct SphericalHarmonicsRefFixture {
     SphericalHarmonicsRefFixture() {
@@ -108,6 +88,5 @@
     bool verbose{false};
   };
 }  // rascal
->>>>>>> 1995ab16
 
 #endif  // TESTS_TEST_MATH_HH_