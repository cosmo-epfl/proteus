/**
 * file test_structure.hh
 *
 * @author Till Junge <till.junge@altermail.ch>
 *
 * @date   05 Apr 2018
 *
 * @brief  Common headers for tests related to `StructureManager`
 *
 * @section LICENSE
 *
 * Copyright © 2018 Till Junge, COSMO (EPFL), LAMMM (EPFL)
 *
 * rascal is free software; you can redistribute it and/or
 * modify it under the terms of the GNU General Public License as
 * published by the Free Software Foundation, either version 3, or (at
 * your option) any later version.
 *
 * rascal is distributed in the hope that it will be useful, but
 * WITHOUT ANY WARRANTY; without even the implied warranty of
 * MERCHANTABILITY or FITNESS FOR A PARTICULAR PURPOSE. See the GNU
 * General Public License for more details.
 *
 * You should have received a copy of the GNU General Public License
 * along with GNU Emacs; see the file COPYING. If not, write to the
 * Free Software Foundation, Inc., 59 Temple Place - Suite 330,
 * Boston, MA 02111-1307, USA.
 */

#ifndef TEST_NEIGHBOURHOOD_H
#define TEST_NEIGHBOURHOOD_H

#include "structure_managers/structure_manager_base.hh"
#include "structure_managers/structure_manager_lammps.hh"
#include "structure_managers/structure_manager_chain.hh"
#include "structure_managers/structure_manager_centers.hh"
#include "structure_managers/adaptor_strict.hh"
#include "structure_managers/adaptor_increase_maxorder.hh"
#include "structure_managers/adaptor_neighbour_list.hh"

namespace rascal {

  /**
   * This file generates fixtures for all the classes in structure_managers
   * that need to be tested. Fixtures should be as compatible as possible in
   * terms of interface, so that the tests can be easily templated.  This is a
   * list of conventions that are expected in tests: - If a fixture generates an
   * object that should be accessible with a structure_manager interface, it has
   * to be called "manager"
   */


  /* ---------------------------------------------------------------------- */
  /**
   * Most basic fixture. This is only to guarantee, that the manager, which is
   * built with existing data and not adapted is always accessible with the
   * variable ``manager``.
   */
  template<class ManagerImplementation>
  struct ManagerFixture
  {
<<<<<<< HEAD
    ManagerFixture():
      pbc{{true,true,true}}, cell(3, 3), positions(22, 3), 
      numbers(22), cutoff{2.}
    {
      cell <<
        6.19, 2.41, 0.21,
        0.00, 6.15, 1.02,
        0.00, 0.00, 7.31;
      positions <<
        3.689540159937393, 5.123016813620886, 1.994119731169116,
        6.818437242389163, 2.630056617829216, 6.182500355729062,
        2.114977334498767, 6.697579639059512, 1.392155450018263,
        7.420401523540017, 2.432242071439904, 6.380314902118375,
        1.112656394115962, 7.699900579442317, 3.569715877854675,
        5.242841095703604, 3.122826344932127, 5.689730628626151,
        3.248684682453303, 5.563872291104976, 2.608353462112637,
        6.204203511445642, 5.035681855581504, 2.134827911489532,
        0.946910011088814, 6.223599755982222, 4.168634519120968,
        3.001875247950068, 1.980327734683430, 5.190182032387606,
        2.943861424421339, 4.226648342649697, 5.457161501166098,
        1.713348265904937, 1.501663178733906, 5.668846588337130,
        5.208365510425203, 1.962144256645833, 2.728127406527150,
        4.442382360543885, 2.839975217222644, 4.330534549848392,
        0.744216089807768, 6.426293677263268, 4.643695520786083,
        2.662204050783991, 1.250682335857938, 6.055217235712136,
        0.860905287815103, 6.444994283754972, 4.536108843695142,
        2.769790727874932, 5.609177455068640, 1.696722116501434,
        6.703053268421970, 0.602846303148105, 3.487609972580834,
        3.818289598989240, 1.436734374347541, 5.869165197222533,
        1.054504320562138, 6.251395251007936, 3.998423858825871,
        3.307475712744203, 5.323662899811682, 1.982236671758393;
      positions.transposeInPlace();
      numbers << 20, 20, 24, 24, 15, 15, 15, 15,  8,  8,  8,
        8,  8,  8,  8,  8,  8,  8,  8,  8,  8,  8;
      
      manager.update(positions, numbers, cell, 
              Eigen::Map<Eigen::Matrix<int, 3, 1>>{pbc.data()});
    }
    
    ~ManagerFixture() { }

    ManagerImplementation manager{};
    std::array<int, 3> pbc;
    Eigen::MatrixXd cell;
    Eigen::MatrixXd positions; // 3, 22
    Eigen::VectorXi numbers;
    double cutoff;
=======
    ManagerFixture() {} // ctor
    ~ManagerFixture() {} // dtor

    ManagerImplementation manager{};
  };

  /* ---------------------------------------------------------------------- */
  /**
   * Basic fixture for using two manager to compare things. This is to
   * guarantee, that the managers, built with existing data and not adapted is
   * always accessible with the variable ``manager_1`` and ``manager_2``. Both
   * managers are of the same class.
   */
  template<class ManagerImplementation>
  struct ManagerFixtureTwo
  {
    ManagerFixtureTwo() {} // ctor
    ~ManagerFixtureTwo() {} // dtor

    ManagerImplementation manager_1{};
    ManagerImplementation manager_2{};
>>>>>>> 60b7903d
  };

  /* ---------------------------------------------------------------------- */
  /**
   * general case of a manager fixture, which reads the structure information
   * from a file, atomic structure contains 9 atoms in a very simple cubic unit
   * cell, no periodicity, it inherits publicly from the ManagerFixture, which
   * provides access to the variable ``manager``.
   */
  template<class ManagerImplementation>
  struct ManagerFixtureFile : public ManagerFixture<ManagerImplementation>
  {
    ManagerFixtureFile() :
      ManagerFixture<ManagerImplementation> {}, // initialize manager variable
      cutoff{1.}, filename{"simple_cubic_9.json"} // initialize current fixture
    {
      this->manager.update(filename);
    }

    ~ManagerFixtureFile()  {}

    // additional variables for present fixture
    double cutoff;
    std::string filename{};
  };

  /* ---------------------------------------------------------------------- */
  /**
   * Fixture which provides two managers ``manager_1`` and ``manager_2``, which
   * both have a hexagonal lattice, but with different unit cells (vectors) with
   * two atoms. It is used to ensure that the neighbour list algorithm is robust
   * with respect to the unit cell.
   */
  struct ManagerFixtureTwoHcp
    : public ManagerFixtureTwo<StructureManagerCenters>
  {
    ManagerFixtureTwoHcp():
      ManagerFixtureTwo<StructureManagerCenters> {},
      pbc{{true,true,true}}, cell_1(3,3), cell_2(3,3),
      positions_1(3, 2), positions_2(3, 2),
      atom_types(2), cutoff{0.7}
    {
      /*
       * hcp crystal with lattice parameter a = 1, c = sqrt(8/3), defined in two
       * unit cells: basal and prismatic 1. The neighbourlist is built with the
       * same cutoff. The test checks, if all atoms have the same number of
       * neighbours.
       */
      auto a{1.};
      auto c{std::sqrt(8./3.)};

      cell_1 <<
        a,  -0.5*a ,            0.,
        0., std::sqrt(3.)/2.*a, 0.,
        0.,  0.,                c;

      cell_2 <<
        a,   0.,         0.5*a,
        0.,  c,             0.,
        0.,  0.,  std::sqrt(3.)/2.*a;

      auto p_1 =
        2./3. * cell_1.col(0)
        + 1./3. * cell_1.col(1)
        + 1./2. * cell_1.col(2);

      positions_1 <<
        0.0, p_1[0],
        0.0, p_1[1],
        0.0, p_1[2];

      auto p_2 =
        -1./3. * cell_2.col(0)
        + 1./2. * cell_2.col(1)
        + 2./3. * cell_2.col(2);

      positions_2 <<
        0.0, p_2[0],
        0.0, p_2[1],
        0.0, p_2[2];

      atom_types << 1, 1;

      manager_1.update(positions_1, atom_types, cell_1,
                       Eigen::Map<Eigen::Matrix<int, 3, 1>>
                       {pbc.data()});

      manager_2.update(positions_2, atom_types, cell_2,
                       Eigen::Map<Eigen::Matrix<int, 3, 1>>
                       {pbc.data()});
    }

    ~ManagerFixtureTwoHcp() {}

    std::array<int, 3> pbc;
    Eigen::MatrixXd cell_1;
    Eigen::MatrixXd cell_2;
    Eigen::MatrixXd positions_1;
    Eigen::MatrixXd positions_2;
    // same number of atoms, therefore only one necessary
    Eigen::VectorXi atom_types;

    double cutoff;

    const int natoms{2};
  };

  /* ---------------------------------------------------------------------- */
  /**
   * Fixture which provides two managers ``manager_1`` and ``manager_2``, which
   * both have a face centered cubic lattice, but with different unit cells
   * (vectors) with one and four atoms. It is another test to ensure that the
   * neighbour list algorithm is robust with respect to the unit cell.
   */
  struct ManagerFixtureTwoFcc
    : public ManagerFixtureTwo<StructureManagerCenters>
  {
    ManagerFixtureTwoFcc():
      ManagerFixtureTwo<StructureManagerCenters> {},
      pbc{{true, true, true}}, cell_1(3, 3), cell_2(3, 3),
      positions_1(3, 1), positions_2(3, 4),
      atom_types_1(1), atom_types_2(4),
      cutoff{0.7}, // starting with zero neighbours
      natoms_1{1}, natoms_2{4}
    {
      /*
       * fcc unit cells: first cell consists of only one atom, which is
       * repeated, second cell is the conventional 4 atoms. This test checks, if
       * the found number of neighbours with increasing cutoff is the same for
       * the atom at position (0, 0, 0).
       */
      auto a{1.};

      cell_1 <<
        a,  0.5*a, 0.5*a,
        0., 0.5*a, 0.   ,
        0., 0.,    0.5*a;

      cell_2 <<
        a,   0., 0.,
        0.,  a,  0.,
        0.,  0., a ;

      positions_1 <<
        0.,
        0.,
        0.;

      auto p_2 = 0.5 * cell_2.col(0) + 0.5 * cell_2.col(1);
      auto p_3 = 0.5 * cell_2.col(0) + 0.5 * cell_2.col(2);
      auto p_4 = 0.5 * cell_2.col(1) + 0.5 * cell_2.col(2);

      positions_2 <<
        0.0, p_2[0], p_3[0], p_4[0],
        0.0, p_2[1], p_3[1], p_4[1],
        0.0, p_2[2], p_3[2], p_4[2];

      atom_types_1 << 1;
      atom_types_2 << 1, 1, 1, 1;

      manager_1.update(positions_1, atom_types_1, cell_1,
                       Eigen::Map<Eigen::Matrix<int, 3, 1>>
                       {pbc.data()});

      manager_2.update(positions_2, atom_types_1, cell_2,
                       Eigen::Map<Eigen::Matrix<int, 3, 1>>
                       {pbc.data()});
    }

    ~ManagerFixtureTwoFcc() {}


    std::array<int, 3> pbc;
    Eigen::MatrixXd cell_1;
    Eigen::MatrixXd cell_2;
    Eigen::MatrixXd positions_1;
    Eigen::MatrixXd positions_2;
    Eigen::VectorXi atom_types_1;
    Eigen::VectorXi atom_types_2;

    double cutoff;

    const int natoms_1;
    const int natoms_2;
  };

  /* ---------------------------------------------------------------------- */
  template <>
  struct ManagerFixture<StructureManagerLammps>
  {
    using Manager_t = StructureManagerLammps;
    constexpr static int nb{3};
    constexpr static int dim{3};
    using ptr_t = double**;

    ManagerFixture()
      :firstneigh{new int*[nb]},
       x{new double*[nb]},
       f{new double*[nb]},
       vatom{new double*[nb]},
       manager{} {
         manager.update(inum, tot_num, ilist, numneigh,
                        static_cast<int**>(firstneigh),
                        ptr_t(x),
                        ptr_t(f), type, eatom,
                        static_cast<double**>(vatom));
         firstneigh[0] = new int[2];
         firstneigh[0][0] = 1;
         firstneigh[0][1] = 2;
         firstneigh[1] = new int;
         firstneigh[1][0] = 0;
         firstneigh[2] = new int;
         firstneigh[2][0] = 0;

         for (int i{0} ; i < nb ; ++i) {
           x[i] = new double[dim];
           f[i] = new double[dim];
           for (int j{0} ; j < dim ; ++j) {
             x[i][j] = tx[i][j];
             f[i][j] = tf[i][j];
           }
         }
       }

    ManagerFixture( ManagerFixture &) = delete;
    ManagerFixture & operator=(const ManagerFixture&) = delete;
    ~ManagerFixture() {
      delete[] firstneigh[0];
      delete firstneigh[1];
      delete firstneigh[2];
      delete[] firstneigh;
      delete[] vatom;
      for (int i{0} ; i < nb ; ++i) {
        delete[] x[i];
        delete[] f[i];
      }
      delete[] x;
      delete[] f;
    }
    double tx[nb][nb] = {{0, 0, 0}, {1, 0, 0}, {0, 1, 0}};
    double tf[nb][nb] = {{1, 1, 0}, {-1, 0, 0}, {0, -1, 0}};

    int inum{nb};
    int tot_num{nb}; //includes ghosts
    int ilist[nb]{0, 1, 2};
    int numneigh[nb]{2, 1, 1};
    int ** firstneigh;
    double **x;
    double **f;
    int type[nb]{1, 1, 1};
    double  eatom[3]{2, 1, 1};
    double ** vatom;
    Manager_t manager;

  };

  /* ---------------------------------------------------------------------- */
  /**
   * fixture for providing a neighbour list from a simple manager, which is read
   * from a JSON file. This fixture provides iteration over the variable
   * ``pair_manager``
   */
  template<class ManagerImplementation>
  struct PairFixtureFile : public ManagerFixtureFile<ManagerImplementation>
  {
    using Manager_t = ManagerImplementation;

    static_assert(ManagerImplementation::traits::MaxOrder == 1,
                  "Lower layer manager has MaxOrder needs MaxOrder = 1");

    using PairManager_t = AdaptorNeighbourList<ManagerImplementation>;

    PairFixtureFile()
      : ManagerFixtureFile<ManagerImplementation> {},
      pair_manager{this->manager, this->cutoff}
    {
      this->pair_manager.update();
    }

    ~PairFixtureFile() {}

    AdaptorNeighbourList<ManagerImplementation> pair_manager;
  };

  /* ---------------------------------------------------------------------- */
  /**
   * fixture for providing a neighbour list from a manager which is built with
   * positions in its fixture. this fixture provides iteration over the variable
   * ``pair_manager``.
   */
  template<class ManagerImplementation>
  struct PairFixture : public ManagerFixture<ManagerImplementation> {
    using Manager_t = ManagerImplementation;

    static_assert(ManagerImplementation::traits::MaxOrder == 1,
                  "Lower layer manager has MaxOrder needs MaxOrder = 1");

    using PairManager_t = AdaptorNeighbourList<ManagerImplementation>;

    PairFixture()
      : ManagerFixture<ManagerImplementation> {},
      pair_manager{this->manager, 3.}
    {
      this->pair_manager.update();
    }

    ~PairFixture() {}

    AdaptorNeighbourList<ManagerImplementation> pair_manager;
  };

  /* ---------------------------------------------------------------------- */
<<<<<<< HEAD
=======
  /**
   * Specialization of ManagerFixture for StructureManagerCenters with input
   * data directly given.
   */
  template<>
  struct ManagerFixture<StructureManagerCenters>
  {

    using Manager_t = StructureManagerCenters;

    ManagerFixture():
      positions(22, 3), atom_types(22), cell(3, 3), pbc{{true,true,true}},
      cutoff{2.}
    {
      cell <<
        6.19, 2.41, 0.21,
        0.00, 6.15, 1.02,
        0.00, 0.00, 7.31;

      positions <<
        3.689540159937393, 5.123016813620886, 1.994119731169116,
        6.818437242389163, 2.630056617829216, 6.182500355729062,
        2.114977334498767, 6.697579639059512, 1.392155450018263,
        7.420401523540017, 2.432242071439904, 6.380314902118375,
        1.112656394115962, 7.699900579442317, 3.569715877854675,
        5.242841095703604, 3.122826344932127, 5.689730628626151,
        3.248684682453303, 5.563872291104976, 2.608353462112637,
        6.204203511445642, 5.035681855581504, 2.134827911489532,
        0.946910011088814, 6.223599755982222, 4.168634519120968,
        3.001875247950068, 1.980327734683430, 5.190182032387606,
        2.943861424421339, 4.226648342649697, 5.457161501166098,
        1.713348265904937, 1.501663178733906, 5.668846588337130,
        5.208365510425203, 1.962144256645833, 2.728127406527150,
        4.442382360543885, 2.839975217222644, 4.330534549848392,
        0.744216089807768, 6.426293677263268, 4.643695520786083,
        2.662204050783991, 1.250682335857938, 6.055217235712136,
        0.860905287815103, 6.444994283754972, 4.536108843695142,
        2.769790727874932, 5.609177455068640, 1.696722116501434,
        6.703053268421970, 0.602846303148105, 3.487609972580834,
        3.818289598989240, 1.436734374347541, 5.869165197222533,
        1.054504320562138, 6.251395251007936, 3.998423858825871,
        3.307475712744203, 5.323662899811682, 1.982236671758393;

      positions.transposeInPlace();
      atom_types << 20, 20, 24, 24, 15, 15, 15, 15, 8, 8, 8,
        8, 8, 8, 8, 8, 8, 8, 8, 8, 8, 8;

      manager.update(positions, atom_types, cell,
                     Eigen::Map<Eigen::Matrix<int, 3, 1>>{pbc.data()});
    }

    ~ManagerFixture() {}

    Manager_t manager{};
    Eigen::MatrixXd positions;
    Eigen::VectorXi atom_types;
    Eigen::MatrixXd cell;
    std::array<int, 3> pbc;
    double cutoff;
  };

  /* ---------------------------------------------------------------------- */
>>>>>>> 60b7903d
  /**
   * A simple fixture using ManagerCenters to check the neighbourlist algorithm
   * with simple positions and a periodicity only in x-direction.
   *
   */
  struct ManagerFixtureSimple : public ManagerFixture<StructureManagerCenters>
  {
    ManagerFixtureSimple() :
      ManagerFixture<StructureManagerCenters> {},
      pbc{{true, false, false}}, cell(3, 3), positions(3, 8), atom_types(8),
      cutoff{2.1}, natoms{8}
    {
      cell <<
        2., 0., 0.,
        0., 2., 0.,
        0., 0., 2.;

      positions <<
        0.4, 1.4, 0.4, 1.4, 0.4, 1.4, 0.4, 1.4,
        0.4, 0.4, 1.4, 1.4, 0.4, 0.4, 1.4, 1.4,
        0.4, 0.4, 0.4, 0.4, 1.4, 1.4, 1.4, 1.4;

      atom_types << 1, 1, 1, 1, 1, 1, 1, 1;

      this->manager.update(positions, atom_types, cell,
                           Eigen::Map<Eigen::Matrix<int, 3, 1>>{pbc.data()});
    }

    ~ManagerFixtureSimple() {}

    std::array<int, 3> pbc;
    Eigen::MatrixXd cell;
    Eigen::MatrixXd positions;
    Eigen::VectorXi atom_types;

    double cutoff;

    const int natoms;
  };

  /* ---------------------------------------------------------------------- */
  /**
   * A fixture to check the neighbourlist algorithm with increasing skewedness
   * of the cell as well as a shift of the positions. The manager is built and
   * constructed inside the loop in the test: it skews the cells, therefore it
   * is not templated. The initial cutoff here is chosen to be smaller than the
   * atomic distance in this case to ensure to start with zero neighbours.
   */
  struct ManagerFixtureSkew
  {

    ManagerFixtureSkew():
      pbc{{true, true, false}}, cell(3, 3), positions(3, 2), atom_types(2),
      cutoff{0.49}, natoms{2}
    {
      cell <<
        1.0, 0.0, 0.0,
        0.0, 1.0, 0.0,
        0.0, 0.0, 0.5;

      positions <<
        0.01, 0.01,
        0.01, 0.51,
        0.01, 0.01;

      atom_types << 1, 1;
    }

    ~ManagerFixtureSkew() {}

    std::array<int, 3> pbc;
    Eigen::MatrixXd cell;
    Eigen::MatrixXd positions;
    Eigen::VectorXi atom_types;

    double cutoff;

    const int natoms;
  };
}  // rascal

#endif /* TEST_NEIGHBOURHOOD_H */<|MERGE_RESOLUTION|>--- conflicted
+++ resolved
@@ -59,10 +59,9 @@
   template<class ManagerImplementation>
   struct ManagerFixture
   {
-<<<<<<< HEAD
     ManagerFixture():
       pbc{{true,true,true}}, cell(3, 3), positions(22, 3), 
-      numbers(22), cutoff{2.}
+      atom_types(22), cutoff{2.}
     {
       cell <<
         6.19, 2.41, 0.21,
@@ -92,10 +91,10 @@
         1.054504320562138, 6.251395251007936, 3.998423858825871,
         3.307475712744203, 5.323662899811682, 1.982236671758393;
       positions.transposeInPlace();
-      numbers << 20, 20, 24, 24, 15, 15, 15, 15,  8,  8,  8,
+      atom_types << 20, 20, 24, 24, 15, 15, 15, 15,  8,  8,  8,
         8,  8,  8,  8,  8,  8,  8,  8,  8,  8,  8;
       
-      manager.update(positions, numbers, cell, 
+      manager.update(positions, atom_types, cell, 
               Eigen::Map<Eigen::Matrix<int, 3, 1>>{pbc.data()});
     }
     
@@ -105,13 +104,8 @@
     std::array<int, 3> pbc;
     Eigen::MatrixXd cell;
     Eigen::MatrixXd positions; // 3, 22
-    Eigen::VectorXi numbers;
+    Eigen::VectorXi atom_types;
     double cutoff;
-=======
-    ManagerFixture() {} // ctor
-    ~ManagerFixture() {} // dtor
-
-    ManagerImplementation manager{};
   };
 
   /* ---------------------------------------------------------------------- */
@@ -129,7 +123,6 @@
 
     ManagerImplementation manager_1{};
     ManagerImplementation manager_2{};
->>>>>>> 60b7903d
   };
 
   /* ---------------------------------------------------------------------- */
@@ -442,71 +435,6 @@
   };
 
   /* ---------------------------------------------------------------------- */
-<<<<<<< HEAD
-=======
-  /**
-   * Specialization of ManagerFixture for StructureManagerCenters with input
-   * data directly given.
-   */
-  template<>
-  struct ManagerFixture<StructureManagerCenters>
-  {
-
-    using Manager_t = StructureManagerCenters;
-
-    ManagerFixture():
-      positions(22, 3), atom_types(22), cell(3, 3), pbc{{true,true,true}},
-      cutoff{2.}
-    {
-      cell <<
-        6.19, 2.41, 0.21,
-        0.00, 6.15, 1.02,
-        0.00, 0.00, 7.31;
-
-      positions <<
-        3.689540159937393, 5.123016813620886, 1.994119731169116,
-        6.818437242389163, 2.630056617829216, 6.182500355729062,
-        2.114977334498767, 6.697579639059512, 1.392155450018263,
-        7.420401523540017, 2.432242071439904, 6.380314902118375,
-        1.112656394115962, 7.699900579442317, 3.569715877854675,
-        5.242841095703604, 3.122826344932127, 5.689730628626151,
-        3.248684682453303, 5.563872291104976, 2.608353462112637,
-        6.204203511445642, 5.035681855581504, 2.134827911489532,
-        0.946910011088814, 6.223599755982222, 4.168634519120968,
-        3.001875247950068, 1.980327734683430, 5.190182032387606,
-        2.943861424421339, 4.226648342649697, 5.457161501166098,
-        1.713348265904937, 1.501663178733906, 5.668846588337130,
-        5.208365510425203, 1.962144256645833, 2.728127406527150,
-        4.442382360543885, 2.839975217222644, 4.330534549848392,
-        0.744216089807768, 6.426293677263268, 4.643695520786083,
-        2.662204050783991, 1.250682335857938, 6.055217235712136,
-        0.860905287815103, 6.444994283754972, 4.536108843695142,
-        2.769790727874932, 5.609177455068640, 1.696722116501434,
-        6.703053268421970, 0.602846303148105, 3.487609972580834,
-        3.818289598989240, 1.436734374347541, 5.869165197222533,
-        1.054504320562138, 6.251395251007936, 3.998423858825871,
-        3.307475712744203, 5.323662899811682, 1.982236671758393;
-
-      positions.transposeInPlace();
-      atom_types << 20, 20, 24, 24, 15, 15, 15, 15, 8, 8, 8,
-        8, 8, 8, 8, 8, 8, 8, 8, 8, 8, 8;
-
-      manager.update(positions, atom_types, cell,
-                     Eigen::Map<Eigen::Matrix<int, 3, 1>>{pbc.data()});
-    }
-
-    ~ManagerFixture() {}
-
-    Manager_t manager{};
-    Eigen::MatrixXd positions;
-    Eigen::VectorXi atom_types;
-    Eigen::MatrixXd cell;
-    std::array<int, 3> pbc;
-    double cutoff;
-  };
-
-  /* ---------------------------------------------------------------------- */
->>>>>>> 60b7903d
   /**
    * A simple fixture using ManagerCenters to check the neighbourlist algorithm
    * with simple positions and a periodicity only in x-direction.
