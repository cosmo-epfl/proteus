/**
 * file     test_structure_manager_centers.cc
 *
 * @author  Markus Stricker <markus.stricker@epfl.ch>
 *
 * @date    09 Aug 2018
 *
 * @brief   Test the implementation of the Order=1 center manager
 *
 * Copyright © 2018  Felix Musil, COSMO (EPFL), LAMMM (EPFL)
 *
 * rascal is free software; you can redistribute it and/or
 * modify it under the terms of the GNU General Public License as
 * published by the Free Software Foundation, either version 3, or (at
 * your option) any later version.
 *
 * rascal is distributed in the hope that it will be useful, but
 * WITHOUT ANY WARRANTY; without even the implied warranty of
 * MERCHANTABILITY or FITNESS FOR A PARTICULAR PURPOSE. See the GNU
 * General Public License for more details.
 *
 * You should have received a copy of the GNU Lesser General Public License
 * along with this software; see the file LICENSE. If not, write to the
 * Free Software Foundation, Inc., 59 Temple Place - Suite 330,
 * Boston, MA 02111-1307, USA.
 */

#include "tests.hh"
#include "test_structure.hh"

namespace rascal {

  BOOST_AUTO_TEST_SUITE(ManagerCentersTests);
  /* ---------------------------------------------------------------------- */
  // checking the constructor
  BOOST_FIXTURE_TEST_CASE(manager_centers_constructor_test,
                          ManagerFixture<StructureManagerCenters>) {}

  /* ---------------------------------------------------------------------- */
  // checking iteration
  BOOST_FIXTURE_TEST_CASE(iterator_test,
                          ManagerFixture<StructureManagerCenters>) {
<<<<<<< HEAD

    BOOST_CHECK_EQUAL(manager.get_size(), atom_types.size());
    BOOST_CHECK_EQUAL(manager.get_nb_clusters(1), atom_types.size());
=======
    BOOST_CHECK_EQUAL(manager.get_size(), numbers.size());
    BOOST_CHECK_EQUAL(manager.get_nb_clusters(1), numbers.size());
>>>>>>> 237d010b

    int atom_counter{};
    constexpr bool verbose{false};

    for (auto atom_cluster : manager) {
      BOOST_CHECK_EQUAL(atom_counter, atom_cluster.get_index());
      ++atom_counter;
      for (int ii{3}; ii < 3; ++ii) {
        BOOST_CHECK_EQUAL(positions(ii, atom_cluster.get_index()),
                          atom_cluster.get_position()[ii]);
      }
      if (verbose) std::cout << "atom (" << atom_cluster.back()
                             << "), atom counter = "
                             << atom_counter
                             << std::endl;
    }
  }

  /* ---------------------------------------------------------------------- */
  /**
   * test for checking StructureManagerCenters specific interface, ``manager``
   * is the name of the manager object. it checks specifically, if the data
   * which is read from a json file (or in the case
   */
  BOOST_FIXTURE_TEST_CASE(simple_cubic_9_neighbour_list,
                          ManagerFixtureFile<StructureManagerCenters>) {
    constexpr bool verbose{false};
    if (verbose) std::cout << "StructureManagerCenters interface" << std::endl;

    auto dim{manager.dim()};
    if (verbose) std::cout << "dimension: " << dim << std::endl;

    auto cell{manager.get_cell()};
    if (verbose) std::cout << "cell:\n" << cell << std::endl;

    auto atom_types{manager.get_atom_types()};
    if (verbose) std::cout << "atom types:\n" << atom_types << std::endl;

    auto positions{manager.get_positions()};
    if (verbose) std::cout << "atom positions:\n" << positions << std::endl;

    auto periodicity{manager.get_periodic_boundary_conditions()};
    if (verbose) std::cout << "periodicity (x,y,z):\n"
                           << periodicity << std::endl;
  }

  /* ---------------------------------------------------------------------- */
  // checking update
  BOOST_FIXTURE_TEST_CASE(manager_update_test,
                          ManagerFixture<StructureManagerCenters>) {
    auto natoms = manager.size();
    auto natoms2 = manager.get_size();
    auto natoms3 = manager.get_nb_clusters(1);
    BOOST_CHECK_EQUAL(natoms, natoms2);
    BOOST_CHECK_EQUAL(natoms, natoms3);

    for (auto atom : manager) {
      auto index = atom.get_atom_index();
      auto type = atom.get_atom_type();
      BOOST_CHECK_EQUAL(type, atom_types[index]);

      auto cluster_size = manager.get_cluster_size(atom);
      BOOST_CHECK_EQUAL(cluster_size, 1);

      auto pos = atom.get_position();
      auto pos_reference = positions.col(index);
      auto position_error = (pos - pos_reference).norm();
      BOOST_CHECK(position_error < tol / 100);
    }
  }

  /* ---------------------------------------------------------------------- */
  BOOST_AUTO_TEST_SUITE_END();
}  // rascal<|MERGE_RESOLUTION|>--- conflicted
+++ resolved
@@ -40,14 +40,8 @@
   // checking iteration
   BOOST_FIXTURE_TEST_CASE(iterator_test,
                           ManagerFixture<StructureManagerCenters>) {
-<<<<<<< HEAD
-
     BOOST_CHECK_EQUAL(manager.get_size(), atom_types.size());
     BOOST_CHECK_EQUAL(manager.get_nb_clusters(1), atom_types.size());
-=======
-    BOOST_CHECK_EQUAL(manager.get_size(), numbers.size());
-    BOOST_CHECK_EQUAL(manager.get_nb_clusters(1), numbers.size());
->>>>>>> 237d010b
 
     int atom_counter{};
     constexpr bool verbose{false};
