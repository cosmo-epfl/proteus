--- conflicted
+++ resolved
@@ -8,11 +8,7 @@
  *
  * @brief  test representation managers
  *
-<<<<<<< HEAD
  * Copyright  2018 Musil Felix, COSMO (EPFL), LAMMM (EPFL)
-=======
- * Copyright © 2018 Musil Felix, Max Veit, COSMO (EPFL), LAMMM (EPFL)
->>>>>>> 16e6b5e2
  *
  * rascal is free software; you can redistribute it and/or
  * modify it under the terms of the GNU Lesser General Public License as
