--- conflicted
+++ resolved
@@ -83,12 +83,6 @@
 
   /* ---------------------------------------------------------------------- */
 
-<<<<<<< HEAD
-  using multiple_fixtures =
-      boost::mpl::list<RepresentationFixture<StructureManagerCenters,
-                                             RepresentationManagerSortedCoulomb,
-                                             MultipleStructureSortedCoulomb>>;
-=======
   using multiple_fixtures = boost::mpl::list<
       RepresentationFixture<
           StructureManagerCenters, RepresentationManagerSortedCoulomb,
@@ -96,7 +90,6 @@
       RepresentationFixture<StructureManagerCenters,
                             RepresentationManagerSphericalExpansion,
                             MultipleStructureSphericalExpansion>>;
->>>>>>> 1995ab16
 
   using fixtures_ref_test =
       boost::mpl::list<RepresentationFixture<StructureManagerCenters,
