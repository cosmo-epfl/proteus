--- conflicted
+++ resolved
@@ -39,12 +39,9 @@
    */
   BOOST_FIXTURE_TEST_CASE(constructor_test,
                           ManagerFixture<StructureManagerCenters>) {
-<<<<<<< HEAD
-=======
 
     // TODO: add fixture with strict neighbourhood and fix the rest below
     double cutoff{3.5};
->>>>>>> 60b7903d
     AdaptorNeighbourList<StructureManagerCenters> pair_manager{manager, cutoff};
     AdaptorStrict<AdaptorNeighbourList<StructureManagerCenters>>
       adaptor_strict{pair_manager, cutoff};
