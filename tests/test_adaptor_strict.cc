--- conflicted
+++ resolved
@@ -71,12 +71,8 @@
    */
   BOOST_FIXTURE_TEST_CASE(strict_test,
                           ManagerFixture<StructureManagerCenters>) {
-    
-<<<<<<< HEAD
-    bool verbose{true};
-=======
+
     bool verbose{false};
->>>>>>> 69bf4b2a
     int mult = 10;
     double rc_max{mult*0.5 + cutoff};
     AdaptorNeighbourList<StructureManagerCenters> pair_manager{manager, rc_max};
@@ -152,8 +148,6 @@
         std::vector<int> indices_{};
         std::vector<double> distances_{};
         std::vector<std::array<double,3>> dirVecs_{};
-<<<<<<< HEAD
-=======
 
         if (verbose) {
           // get_index returns iteration index
@@ -304,7 +298,6 @@
         std::vector<int> indices_{};
         std::vector<double> distances_{};
         std::vector<std::array<double,3>> dirVecs_{};
->>>>>>> 69bf4b2a
 
         if (verbose) {
           // get_index returns iteration index
@@ -327,13 +320,8 @@
           distances_.push_back(distance);
           auto dirVec{adaptor_strict.get_direction_vector(neigh)};
           std::array<double,3> bb{{dirVec(0),dirVec(1),dirVec(2)}};
-<<<<<<< HEAD
-          dirVecs_.push_back(bb);
-          
-=======
           dirVecs_.push_back(bb); 
 
->>>>>>> 69bf4b2a
           if (verbose) {
             std::cout << "strict neigh out " << neigh.get_index();
             std::cout << " " << neigh.get_atom_index() << "\t " ;
@@ -367,13 +355,8 @@
           int a1{neigh_ids_strict[ii][jj]};
           double d0{neigh_dist[ii][jj]};
           double d1{neigh_dist_strict[ii][jj]};
-<<<<<<< HEAD
-          BOOST_CHECK_EQUAL(a0,a1);
-          BOOST_CHECK_EQUAL(d0,d1);
-=======
           BOOST_CHECK_EQUAL(a0, a1);
           BOOST_CHECK_EQUAL(d0, d1);
->>>>>>> 69bf4b2a
           for (size_t kk{0};kk<neigh_dirVec[ii][jj].size();++kk){
             double dv0{neigh_dirVec[ii][jj][kk]};
             double dv1{neigh_dirVec_strict[ii][jj][kk]};
