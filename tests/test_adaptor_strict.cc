/**
 * file   test_adaptor_strict.cc
 *
 * @author Till Junge <till.junge@epfl.ch>
 *
 * @date   04 Jun 2018
 *
 * @brief  tests the implementation of the strict structure adaptor
 *
 * Copyright © 2018 Till Junge, COSMO (EPFL), LAMMM (EPFL)
 *
 * librascal is free software; you can redistribute it and/or
 * modify it under the terms of the GNU General Public License as
 * published by the Free Software Foundation, either version 3, or (at
 * your option) any later version.
 *
 * librascal is distributed in the hope that it will be useful, but
 * WITHOUT ANY WARRANTY; without even the implied warranty of
 * MERCHANTABILITY or FITNESS FOR A PARTICULAR PURPOSE. See the GNU
 * General Public License for more details.
 *
 * You should have received a copy of the GNU General Public License
 * along with GNU Emacs; see the file COPYING. If not, write to the
 * Free Software Foundation, Inc., 59 Temple Place - Suite 330,
 * Boston, MA 02111-1307, USA.
 */

#include "tests.hh"
#include "test_structure.hh"
#include <vector>

namespace rascal {

  BOOST_AUTO_TEST_SUITE(strict_adaptor_test);

  /* ---------------------------------------------------------------------- */
  /*
   * test if a strict list can be constructed
   */
  BOOST_FIXTURE_TEST_CASE(constructor_test,
                          ManagerFixture<StructureManagerCenters>) {

    // TODO: add fixture with strict neighbourhood and fix the rest below
    double cutoff{3.5};
    AdaptorNeighbourList<StructureManagerCenters> pair_manager{manager, cutoff};
    AdaptorStrict<AdaptorNeighbourList<StructureManagerCenters>>
      adaptor_strict{pair_manager, cutoff};
  }

  /* ---------------------------------------------------------------------- */
  /*
   * test if the update function works
   *
   * ``manager`` is a MaxOrder=1 StructureManager
   */
  BOOST_FIXTURE_TEST_CASE(update_test,
                          ManagerFixture<StructureManagerCenters>) {
    AdaptorNeighbourList<StructureManagerCenters> pair_manager{manager, cutoff};
    pair_manager.update();
    AdaptorStrict<AdaptorNeighbourList<StructureManagerCenters>>
      adaptor_strict{pair_manager, cutoff};
    adaptor_strict.update();
  }
  /* ---------------------------------------------------------------------- */
  /*
   * Compare the strict neighbour list with the linked cell one
   * selecting only the atoms within a cutoff radius
   *
   * ``manager`` is a MaxOrder=1 StructureManager
   */
  BOOST_FIXTURE_TEST_CASE(strict_test,
                          ManagerFixture<StructureManagerCenters>) {
<<<<<<< HEAD
    
    bool verbose{false};
    int mult = 1;
    // double rc_max{mult*0.5 + cutoff};
    // AdaptorNeighbourList<StructureManagerCenters> pair_manager{manager, rc_max };
    // pair_manager.update();
=======

    bool verbose{true};
    int mult = 10;
    double rc_max{mult*0.5 + cutoff};
    AdaptorNeighbourList<StructureManagerCenters> pair_manager{manager, rc_max};
    pair_manager.update();
>>>>>>> 8c94532a

    for (auto i{0}; i < mult; ++i) {
      auto cutoff_tmp = i*0.5 + cutoff;
      std::vector<std::vector<int>> neigh_ids{};
      std::vector<std::vector<double>> neigh_dist{};
      std::vector<std::vector<std::array<double,3>>> neigh_dirVec{};
      std::vector<std::vector<int>> neigh_ids_strict{};
      std::vector<std::vector<double>> neigh_dist_strict{};
      std::vector<std::vector<std::array<double,3>>> neigh_dirVec_strict{};

<<<<<<< HEAD
      // TODO re-initiallization in the loop of the pair manager results in a 
      // segmentation fault, is it to be expected ?
      AdaptorNeighbourList<StructureManagerCenters> pair_manager{manager, cutoff_tmp};
      pair_manager.update();
      if (verbose) std::cout << "Setting up strict manager with rc="<<cutoff_tmp << std::endl;
      AdaptorStrict<AdaptorNeighbourList<StructureManagerCenters>> 
                                        adaptor_strict{pair_manager, cutoff_tmp};
=======
      if (verbose) std::cout << "Setting up strict manager with rc = "
                             <<cutoff_tmp << std::endl;
      AdaptorStrict<AdaptorNeighbourList<StructureManagerCenters>>
        adaptor_strict{pair_manager, cutoff_tmp};
>>>>>>> 8c94532a
      adaptor_strict.update();

      if (verbose) std::cout << "Setting up comparison list with rc = "
                             <<cutoff_tmp<< std::endl;

      for (auto center : pair_manager) {
        std::vector<int> indices{};
        std::vector<double> distances{};
<<<<<<< HEAD
        std::vector<std::array<double,3>> dirVecs{};
=======


>>>>>>> 8c94532a
        if (verbose) {
          // get_index returns iteration index
          std::cout << "cell atom out " << center.get_index();
          // get_atom_index returns index from
          std::cout << " " << center.get_atom_index() << " " ;

          for (int ii{0}; ii < 3; ++ii){
            std::cout << center.get_position()[ii] << " ";
          }
          std::cout << " " << center.get_atom_type() << std::endl;
        }

        for (auto neigh : center) {
          double distance{(center.get_position()
                           - neigh.get_position()).norm()};
          if (distance <= cutoff_tmp) {
            indices.push_back(neigh.get_atom_index());
            distances.push_back(distance);
            auto dirVec{(neigh.get_position() - center.get_position()).array()/distance};
            std::array<double,3> aa{{dirVec(0),dirVec(1),dirVec(2)}};
            dirVecs.push_back(aa);
            if (verbose) {
              std::cout << "cell neigh out " << neigh.get_index();
              std::cout << " " << neigh.get_atom_index() << " " ;

              for (int ii{0}; ii < 3; ++ii){
                std::cout << neigh.get_position()[ii] << " ";
              }
              std::cout << " " << neigh.get_atom_type() << std::endl;
            }
          }

        }
        neigh_ids.push_back(indices);
        neigh_dist.push_back(distances);
        neigh_dirVec.push_back(dirVecs);
        // break;
      }

      if (verbose) std::cout << "Setting get adaptor_strict info" << std::endl;
      for (auto center : adaptor_strict) {
        // auto icenter{center.get_index()};
        std::vector<int> indices_{};
        std::vector<double> distances_{};
<<<<<<< HEAD
        std::vector<std::array<double,3>> dirVecs_{};
=======
>>>>>>> 8c94532a

        if (verbose) {
          // get_index returns iteration index
          std::cout << "strict atom out "
                    << center.get_index();
          // get_atom_index returns index from
          std::cout << " " << center.get_atom_index() << " " ;

          for (int ii{0}; ii < 3; ++ii){
            std::cout << center.get_position()[ii] << " ";
          }
          std::cout << " " << center.get_atom_type() << std::endl;

        }

        for (auto neigh : center) {
<<<<<<< HEAD
          double distance{adaptor_strict.get_distance(neigh)};

          indices_.push_back(neigh.get_atom_index());
          distances_.push_back(distance);
          auto dirVec{adaptor_strict.get_direction_vector(neigh)};
          std::array<double,3> bb{{dirVec(0),dirVec(1),dirVec(2)}};
          dirVecs_.push_back(bb);
          
=======
          double distance{(center.get_position()
                           - neigh.get_position()).norm()};

          indices_.push_back(neigh.get_atom_index());
          distances_.push_back(distance);

>>>>>>> 8c94532a
          if (verbose) {
            std::cout << "strict neigh out " << neigh.get_index();
            std::cout << " " << neigh.get_atom_index() << "\t " ;

            for (int ii{0}; ii < 3; ++ii){
              std::cout << neigh.get_position()[ii] << ", ";
            }
            std::cout << "\t dist=" << distance;
            std::cout << "\t " << neigh.get_atom_type() << std::endl;
          }
        }

        if (verbose) {
          std::cout << "Number of Neighbourg: " << indices_.size() << std::endl;
        }

        neigh_ids_strict.push_back(indices_);
        neigh_dist_strict.push_back(distances_);
        neigh_dirVec_strict.push_back(dirVecs_);
        // if (icenter > 1) break;
      }


      BOOST_CHECK_EQUAL(neigh_ids.size(),neigh_ids_strict.size());

      for (size_t ii{0}; ii < neigh_ids.size(); ++ii){
        BOOST_CHECK_EQUAL(neigh_ids[ii].size(),neigh_ids_strict[ii].size());

        for (size_t jj{0}; jj < neigh_ids[ii].size(); ++jj){
          int a0{neigh_ids[ii][jj]};
          int a1{neigh_ids_strict[ii][jj]};
          double d0{neigh_dist[ii][jj]};
          double d1{neigh_dist_strict[ii][jj]};
<<<<<<< HEAD
          BOOST_CHECK_EQUAL(a0,a1);
          BOOST_CHECK_EQUAL(d0,d1);
          for (size_t kk{0};kk<neigh_dirVec[ii][jj].size();++kk){
            double dv0{neigh_dirVec[ii][jj][kk]};
            double dv1{neigh_dirVec_strict[ii][jj][kk]};
            BOOST_CHECK_EQUAL(dv0,dv1);
          }
=======
          BOOST_CHECK_EQUAL(a0, a1);
          BOOST_CHECK_EQUAL(d0, d1);
>>>>>>> 8c94532a
        }
      }
    }
  }

  /* ---------------------------------------------------------------------- */
  BOOST_FIXTURE_TEST_CASE(strict_test_hcp, ManagerFixtureTwoHcp) {
    /*
     * Note: since the cell vectors are different, it is possible that one of
     * the two atoms is repeated into a different cell due to periodicity. This
     * leads to a difference in number of neighbours. Therefore the strict
     * cutoff is check to ensure the exakt same number of neighbours.
     */

    constexpr bool verbose{false};

    if(verbose) std::cout << "HCP test " << cutoff << std::endl;

    int mult = 10;

    for (auto i{1}; i < mult; ++i) {
      auto cutoff_tmp = i*0.5 + cutoff;

      std::vector<int> neighbours_per_atom1{};
      std::vector<int> neighbours_per_atom2{};
      // TODO use the sorted distances order to check wether the
      // direction vectors are the same
      // https://stackoverflow.com/questions/236172/how-do-i-sort-a-stdvector-
      // by-the-values-of-a-different-stdvector
      // std::vector<std::vector<double>> distances_atom1{};
      // std::vector<std::vector<double>> distances_atom2{};
      // std::vector<std::vector<std::array<double,3>>> dirVec_atom1{};
      // std::vector<std::vector<std::array<double,3>>> dirVec_atom2{};

      neighbours_per_atom1.resize(0);
      neighbours_per_atom1.resize(0);

      if (verbose) {
        std::cout << "hcp test cutoff " << cutoff_tmp << std::endl;
      }

      AdaptorNeighbourList<StructureManagerCenters> pair_manager1{manager_1,
          cutoff_tmp};
      pair_manager1.update();

      if (verbose) std::cout << "Setting up strict manager 1 " << std::endl;

      AdaptorStrict<AdaptorNeighbourList<StructureManagerCenters>>
        adaptor_strict1{pair_manager1, cutoff_tmp};
      adaptor_strict1.update();

      AdaptorNeighbourList<StructureManagerCenters>
        pair_manager2{manager_2, cutoff_tmp};
      pair_manager2.update();

      if (verbose) std::cout << "Setting up strict manager 2 " << std::endl;

      AdaptorStrict<AdaptorNeighbourList<StructureManagerCenters>>
        adaptor_strict2{pair_manager2, cutoff_tmp};
      adaptor_strict2.update();

      for (auto atom : adaptor_strict1) {
        neighbours_per_atom1.push_back(0);
        for (auto pair : atom) {
          if (verbose) {
            std::cout << "1 pair "
                      << atom.back() << " "
                      << pair.back() << std::endl;
          }
          adaptor_strict1.get_distance(pair);
          neighbours_per_atom1.back()++;
        }
      }

      for (auto atom : adaptor_strict2) {
        neighbours_per_atom2.push_back(0);
        for (auto pair : atom) {
          if (verbose) {
            std::cout << "2 pair "
                      << atom.back() << " "
                      << pair.back() << std::endl;
          }

          neighbours_per_atom2.back()++;
        }
      }

      BOOST_CHECK_EQUAL_COLLECTIONS(neighbours_per_atom1.begin(),
                                    neighbours_per_atom1.end(),
                                    neighbours_per_atom2.begin(),
                                    neighbours_per_atom2.end());

      for (auto i{0}; i < natoms; ++i) {
        if (verbose) {
          std::cout << "neigh1/neigh2: i " << i << " "
                    << neighbours_per_atom1[i] << "/"
                    << neighbours_per_atom2[i] << std::endl;
        }
      }
    }
  }

  /* ---------------------------------------------------------------------- */
  BOOST_FIXTURE_TEST_CASE(neighbourlist_test_fcc, ManagerFixtureTwoFcc) {

    constexpr bool verbose{false};

    if (verbose) std::cout << "FCC test " << std::endl;

    int mult = 8;

    for (auto i{1}; i < mult; ++i) {
      auto cutoff_tmp = i*0.5 + cutoff;

      std::vector<int> neighbours_per_atom1{};
      std::vector<int> neighbours_per_atom2{};

      neighbours_per_atom1.resize(0);
      neighbours_per_atom1.resize(0);

      if (verbose) {
        std::cout << "fcc cutoff " << cutoff_tmp << std::endl;
      }

      AdaptorNeighbourList<StructureManagerCenters>
        pair_manager1{manager_1, cutoff_tmp};
      pair_manager1.update();

      if (verbose) std::cout << "Setting up strict manager 1 " << std::endl;

      AdaptorStrict<AdaptorNeighbourList<StructureManagerCenters>>
        adaptor_strict1{pair_manager1, cutoff_tmp};
      adaptor_strict1.update();

      AdaptorNeighbourList<StructureManagerCenters>
        pair_manager2{manager_2, cutoff_tmp};
      pair_manager2.update();

      if (verbose) std::cout << "Setting up strict manager 2 " << std::endl;

      AdaptorStrict<AdaptorNeighbourList<StructureManagerCenters>>
        adaptor_strict2{pair_manager2, cutoff_tmp};
      adaptor_strict2.update();

      for (auto atom : adaptor_strict1) {
        neighbours_per_atom1.push_back(0);
        for (auto pair : atom) {
          if (verbose) {
            std::cout << "1 pair "
                      << atom.back() << " "
                      << pair.back() << std::endl;
          }
          double dist = {(atom.get_position()
                          - pair.get_position()).norm()};
          if (dist < cutoff_tmp) {
            neighbours_per_atom1.back()++;
          }
        }
      }

      for (auto atom : adaptor_strict2) {
        neighbours_per_atom2.push_back(0);
        for (auto pair : atom) {
          if (verbose) {
            std::cout << "2 pair "
                      << atom.back() << " "
                      << pair.back() << std::endl;
          }
          double dist = {(atom.get_position()
                          - pair.get_position()).norm()};
          if (dist < cutoff_tmp) {
            neighbours_per_atom2.back()++;
          }
        }
      }

      /*
       * only the first index atom can be checked, since the cell with only one
       * atom does not allow for comparison with other atom's number of
       * neighbours
       */
      BOOST_CHECK_EQUAL(neighbours_per_atom1[0],
                        neighbours_per_atom2[0]);
      if (verbose) {
        std::cout << "neigh1/neigh2: "
                  << neighbours_per_atom1[0] << "/"
                  << neighbours_per_atom2[0] << std::endl;
      }
    }
  }

  BOOST_AUTO_TEST_SUITE_END();

}  // rascal<|MERGE_RESOLUTION|>--- conflicted
+++ resolved
@@ -70,21 +70,12 @@
    */
   BOOST_FIXTURE_TEST_CASE(strict_test,
                           ManagerFixture<StructureManagerCenters>) {
-<<<<<<< HEAD
     
-    bool verbose{false};
-    int mult = 1;
-    // double rc_max{mult*0.5 + cutoff};
-    // AdaptorNeighbourList<StructureManagerCenters> pair_manager{manager, rc_max };
-    // pair_manager.update();
-=======
-
     bool verbose{true};
     int mult = 10;
     double rc_max{mult*0.5 + cutoff};
     AdaptorNeighbourList<StructureManagerCenters> pair_manager{manager, rc_max};
     pair_manager.update();
->>>>>>> 8c94532a
 
     for (auto i{0}; i < mult; ++i) {
       auto cutoff_tmp = i*0.5 + cutoff;
@@ -95,20 +86,12 @@
       std::vector<std::vector<double>> neigh_dist_strict{};
       std::vector<std::vector<std::array<double,3>>> neigh_dirVec_strict{};
 
-<<<<<<< HEAD
       // TODO re-initiallization in the loop of the pair manager results in a 
       // segmentation fault, is it to be expected ?
-      AdaptorNeighbourList<StructureManagerCenters> pair_manager{manager, cutoff_tmp};
-      pair_manager.update();
-      if (verbose) std::cout << "Setting up strict manager with rc="<<cutoff_tmp << std::endl;
-      AdaptorStrict<AdaptorNeighbourList<StructureManagerCenters>> 
-                                        adaptor_strict{pair_manager, cutoff_tmp};
-=======
       if (verbose) std::cout << "Setting up strict manager with rc = "
                              <<cutoff_tmp << std::endl;
       AdaptorStrict<AdaptorNeighbourList<StructureManagerCenters>>
         adaptor_strict{pair_manager, cutoff_tmp};
->>>>>>> 8c94532a
       adaptor_strict.update();
 
       if (verbose) std::cout << "Setting up comparison list with rc = "
@@ -117,12 +100,8 @@
       for (auto center : pair_manager) {
         std::vector<int> indices{};
         std::vector<double> distances{};
-<<<<<<< HEAD
         std::vector<std::array<double,3>> dirVecs{};
-=======
-
-
->>>>>>> 8c94532a
+
         if (verbose) {
           // get_index returns iteration index
           std::cout << "cell atom out " << center.get_index();
@@ -167,10 +146,7 @@
         // auto icenter{center.get_index()};
         std::vector<int> indices_{};
         std::vector<double> distances_{};
-<<<<<<< HEAD
         std::vector<std::array<double,3>> dirVecs_{};
-=======
->>>>>>> 8c94532a
 
         if (verbose) {
           // get_index returns iteration index
@@ -187,7 +163,6 @@
         }
 
         for (auto neigh : center) {
-<<<<<<< HEAD
           double distance{adaptor_strict.get_distance(neigh)};
 
           indices_.push_back(neigh.get_atom_index());
@@ -196,14 +171,6 @@
           std::array<double,3> bb{{dirVec(0),dirVec(1),dirVec(2)}};
           dirVecs_.push_back(bb);
           
-=======
-          double distance{(center.get_position()
-                           - neigh.get_position()).norm()};
-
-          indices_.push_back(neigh.get_atom_index());
-          distances_.push_back(distance);
-
->>>>>>> 8c94532a
           if (verbose) {
             std::cout << "strict neigh out " << neigh.get_index();
             std::cout << " " << neigh.get_atom_index() << "\t " ;
@@ -237,7 +204,6 @@
           int a1{neigh_ids_strict[ii][jj]};
           double d0{neigh_dist[ii][jj]};
           double d1{neigh_dist_strict[ii][jj]};
-<<<<<<< HEAD
           BOOST_CHECK_EQUAL(a0,a1);
           BOOST_CHECK_EQUAL(d0,d1);
           for (size_t kk{0};kk<neigh_dirVec[ii][jj].size();++kk){
@@ -245,10 +211,6 @@
             double dv1{neigh_dirVec_strict[ii][jj][kk]};
             BOOST_CHECK_EQUAL(dv0,dv1);
           }
-=======
-          BOOST_CHECK_EQUAL(a0, a1);
-          BOOST_CHECK_EQUAL(d0, d1);
->>>>>>> 8c94532a
         }
       }
     }
