--- conflicted
+++ resolved
@@ -52,33 +52,16 @@
    * test strict neighbourhood constructor, this is done here instead
    * of in the Fixture, because of the default constructor is deleted.
    */
-<<<<<<< HEAD
   BOOST_FIXTURE_TEST_CASE(constructor_test, PairFixtureCenters) {
     AdaptorStrict<PairManager_t> adaptor_strict{pair_manager, cutoff};
-=======
-  BOOST_FIXTURE_TEST_CASE(constructor_test,
-                          ManagerFixture<StructureManagerCenters>) {
-    AdaptorNeighbourList<StructureManagerCenters> pair_manager{manager, cutoff};
-    AdaptorStrict<AdaptorNeighbourList<StructureManagerCenters>>
-      adaptor_strict{pair_manager, cutoff};
->>>>>>> 6fbf6978
   }
 
   /* ---------------------------------------------------------------------- */
   /**
    * Update test
    */
-<<<<<<< HEAD
   BOOST_FIXTURE_TEST_CASE(update_test, PairFixtureCenters) {
     AdaptorStrict<PairManager_t> adaptor_strict{pair_manager, cutoff};
-=======
-  BOOST_FIXTURE_TEST_CASE(update_test,
-                          ManagerFixture<StructureManagerCenters>) {
-    AdaptorNeighbourList<StructureManagerCenters> pair_manager{manager, cutoff};
-    pair_manager.update();
-    AdaptorStrict<AdaptorNeighbourList<StructureManagerCenters>>
-      adaptor_strict{pair_manager, cutoff};
->>>>>>> 6fbf6978
     adaptor_strict.update();
   }
 
@@ -351,14 +334,8 @@
   }
 
   /* ---------------------------------------------------------------------- */
-<<<<<<< HEAD
   BOOST_FIXTURE_TEST_CASE(neighbourlist_test_fcc, ManagerFixtureTwoFcc) {
 
-=======
-  BOOST_FIXTURE_TEST_CASE(neighbourlist_test_fcc,
-                          ManagerFixtureNeighbourCheckFcc
-                          <StructureManagerCenters>) {
->>>>>>> 6fbf6978
     constexpr bool verbose{false};
 
     if (verbose) std::cout << "FCC test " << std::endl;
