/**
 * file   test_adaptor_strict.cc
 *
 * @author Till Junge <till.junge@epfl.ch>
 *
 * @date   04 Jun 2018
 *
 * @brief  tests the implementation of the strict structure adaptor
 *
 * Copyright © 2018 Till Junge, COSMO (EPFL), LAMMM (EPFL)
 *
 * librascal is free software; you can redistribute it and/or
 * modify it under the terms of the GNU General Public License as
 * published by the Free Software Foundation, either version 3, or (at
 * your option) any later version.
 *
 * librascal is distributed in the hope that it will be useful, but
 * WITHOUT ANY WARRANTY; without even the implied warranty of
 * MERCHANTABILITY or FITNESS FOR A PARTICULAR PURPOSE. See the GNU
 * General Public License for more details.
 *
 * You should have received a copy of the GNU Lesser General Public License
 * along with this software; see the file LICENSE. If not, write to the
 * Free Software Foundation, Inc., 59 Temple Place - Suite 330,
 * Boston, MA 02111-1307, USA.
 */

#include "tests.hh"
#include "test_structure.hh"
#include "test_adaptor.hh"
#include <vector>

namespace rascal {

  BOOST_AUTO_TEST_SUITE(strict_adaptor_test);

  /* ---------------------------------------------------------------------- */
  /*
   * test if a strict list can be constructed
   */
  BOOST_FIXTURE_TEST_CASE(constructor_test,
                          ManagerFixture<StructureManagerCenters>) {

    // TODO: add fixture with strict neighbourhood and fix the rest below
    double cutoff{3.5};
    AdaptorNeighbourList<StructureManagerCenters> pair_manager{manager, cutoff};
    AdaptorStrict<AdaptorNeighbourList<StructureManagerCenters>>
      adaptor_strict{pair_manager, cutoff};
  }

  /* ---------------------------------------------------------------------- */
  /*
   * test if the update function works
   *
   * ``manager`` is a MaxOrder=1 StructureManager
   */
  BOOST_FIXTURE_TEST_CASE(update_test,
                          ManagerFixture<StructureManagerCenters>) {
    AdaptorNeighbourList<StructureManagerCenters> pair_manager{manager, cutoff};
    pair_manager.update();
    AdaptorStrict<AdaptorNeighbourList<StructureManagerCenters>>
      adaptor_strict{pair_manager, cutoff};
    adaptor_strict.update();
  }
  /* ---------------------------------------------------------------------- */
  /*
   * Compare the strict neighbour list with the linked cell one
   * selecting only the atoms within a cutoff radius
   *
   * ``manager`` is a MaxOrder=1 StructureManager
   */
  BOOST_FIXTURE_TEST_CASE(strict_test,
                          ManagerFixture<StructureManagerCenters>) {
<<<<<<< HEAD
    
=======
>>>>>>> 237d010b
    bool verbose{false};
    int mult = 10;
    double rc_max{mult*0.5 + cutoff};
    AdaptorNeighbourList<StructureManagerCenters> pair_manager{manager, rc_max};
    pair_manager.update();

    for (auto i{0}; i < mult; ++i) {
      auto cutoff_tmp = i*0.5 + cutoff;
      std::vector<std::vector<int>> neigh_ids{};
      std::vector<std::vector<double>> neigh_dist{};
      std::vector<std::vector<std::array<double,3>>> neigh_dirVec{};
      std::vector<std::vector<int>> neigh_ids_strict{};
      std::vector<std::vector<double>> neigh_dist_strict{};
      std::vector<std::vector<std::array<double,3>>> neigh_dirVec_strict{};

      // TODO re-initiallization in the loop of the pair manager results in a 
      // segmentation fault, is it to be expected ?
      if (verbose) std::cout << "Setting up strict manager with rc = "
                             <<cutoff_tmp << std::endl;
      AdaptorStrict<AdaptorNeighbourList<StructureManagerCenters>>
        adaptor_strict{pair_manager, cutoff_tmp};
      adaptor_strict.update();

      if (verbose) std::cout << "Setting up comparison list with rc = "
                             <<cutoff_tmp<< std::endl;

      for (auto center : pair_manager) {
        std::vector<int> indices{};
        std::vector<double> distances{};
        std::vector<std::array<double,3>> dirVecs{};

        if (verbose) {
          // get_index returns iteration index
          std::cout << "cell atom out " << center.get_index();
          // get_atom_index returns index from
          std::cout << " " << center.get_atom_index() << " ";

          for (int ii{0}; ii < 3; ++ii) {
            std::cout << center.get_position()[ii] << " ";
          }
          std::cout << " " << center.get_atom_type() << std::endl;
        }

        for (auto neigh : center) {
          double distance{(center.get_position()
                           - neigh.get_position()).norm()};
          if (distance <= cutoff_tmp) {
            indices.push_back(neigh.get_atom_index());
            distances.push_back(distance);
            auto dirVec{(neigh.get_position() - center.get_position()).array()/distance};
            std::array<double,3> aa{{dirVec(0),dirVec(1),dirVec(2)}};
            dirVecs.push_back(aa);
            if (verbose) {
              std::cout << "cell neigh out " << neigh.get_index();
              std::cout << " " << neigh.get_atom_index() << " ";

              for (int ii{0}; ii < 3; ++ii) {
                std::cout << neigh.get_position()[ii] << " ";
              }
              std::cout << " " << neigh.get_atom_type() << std::endl;
            }
          }
        }
        neigh_ids.push_back(indices);
        neigh_dist.push_back(distances);
        neigh_dirVec.push_back(dirVecs);
        // break;
      }

      if (verbose) std::cout << "Setting get adaptor_strict info" << std::endl;
      for (auto center : adaptor_strict) {
        // auto icenter{center.get_index()};
        std::vector<int> indices_{};
        std::vector<double> distances_{};
        std::vector<std::array<double,3>> dirVecs_{};

        if (verbose) {
          // get_index returns iteration index
          std::cout << "strict atom out "
                    << center.get_index();
          // get_atom_index returns index from
          std::cout << " " << center.get_atom_index() << " ";

          for (int ii{0}; ii < 3; ++ii) {
            std::cout << center.get_position()[ii] << " ";
          }
          std::cout << " " << center.get_atom_type() << std::endl;
        }

        for (auto neigh : center) {
          double distance{adaptor_strict.get_distance(neigh)};

          indices_.push_back(neigh.get_atom_index());
          distances_.push_back(distance);
          auto dirVec{adaptor_strict.get_direction_vector(neigh)};
          std::array<double,3> bb{{dirVec(0),dirVec(1),dirVec(2)}};
          dirVecs_.push_back(bb);
          
          if (verbose) {
            std::cout << "strict neigh out " << neigh.get_index();
            std::cout << " " << neigh.get_atom_index() << "\t ";

            for (int ii{0}; ii < 3; ++ii) {
              std::cout << neigh.get_position()[ii] << ", ";
            }
            std::cout << "\t dist=" << distance;
            std::cout << "\t " << neigh.get_atom_type() << std::endl;
          }
        }

        if (verbose) {
          std::cout << "Number of Neighbourg: " << indices_.size() << std::endl;
        }

        neigh_ids_strict.push_back(indices_);
        neigh_dist_strict.push_back(distances_);
        neigh_dirVec_strict.push_back(dirVecs_);
        // if (icenter > 1) break;
      }


      BOOST_CHECK_EQUAL(neigh_ids.size(), neigh_ids_strict.size());

      for (size_t ii{0}; ii < neigh_ids.size(); ++ii) {
        BOOST_CHECK_EQUAL(neigh_ids[ii].size(), neigh_ids_strict[ii].size());

        for (size_t jj{0}; jj < neigh_ids[ii].size(); ++jj) {
          int a0{neigh_ids[ii][jj]};
          int a1{neigh_ids_strict[ii][jj]};
          double d0{neigh_dist[ii][jj]};
          double d1{neigh_dist_strict[ii][jj]};
<<<<<<< HEAD
          BOOST_CHECK_EQUAL(a0,a1);
          BOOST_CHECK_EQUAL(d0,d1);
          for (size_t kk{0};kk<neigh_dirVec[ii][jj].size();++kk){
            double dv0{neigh_dirVec[ii][jj][kk]};
            double dv1{neigh_dirVec_strict[ii][jj][kk]};
            BOOST_CHECK_EQUAL(dv0,dv1);
          }
        }
      }
    }
  }

  // TODO define more test that could be streamlined
  // gets a list of fixtures for all the different possible structure managers
  using multiple_fixtures = boost::mpl::list<
    MultipleStructureManagerNLFixture<StructureManagerCenters,
                                      MultipleStructureManagerBaseFixture>>;

  BOOST_FIXTURE_TEST_CASE_TEMPLATE(multiple_strict_test,
            Fix, multiple_fixtures,Fix) {

    bool verbose{false};
    auto & managers = Fix::managers_pair;

    for (auto& pair_manager : managers) {
      double cutoff{pair_manager.get_cutoff()};
      std::vector<std::vector<int>> neigh_ids{};
      std::vector<std::vector<double>> neigh_dist{};
      std::vector<std::vector<std::array<double,3>>> neigh_dirVec{};
      std::vector<std::vector<int>> neigh_ids_strict{};
      std::vector<std::vector<double>> neigh_dist_strict{};
      std::vector<std::vector<std::array<double,3>>> neigh_dirVec_strict{};

      if (verbose) std::cout << "Setting up strict manager with rc = "
                             <<cutoff << std::endl;
      AdaptorStrict<AdaptorNeighbourList<StructureManagerCenters>>
        adaptor_strict{pair_manager, cutoff};
      adaptor_strict.update();

      if (verbose) std::cout << "Setting up comparison list with rc = "
                             << cutoff << std::endl;

      for (auto center : pair_manager) {
        std::vector<int> indices{};
        std::vector<double> distances{};
        std::vector<std::array<double,3>> dirVecs{};

        if (verbose) {
          // get_index returns iteration index
          std::cout << "cell atom out " << center.get_index();
          // get_atom_index returns index from
          std::cout << " " << center.get_atom_index() << " " ;

          for (int ii{0}; ii < 3; ++ii){
            std::cout << center.get_position()[ii] << " ";
          }
          std::cout << " " << center.get_atom_type() << std::endl;
        }

        for (auto neigh : center) {
          double distance{(center.get_position()
                           - neigh.get_position()).norm()};
          if (distance <= cutoff) {
            indices.push_back(neigh.get_atom_index());
            distances.push_back(distance);
            auto dirVec{(neigh.get_position() - 
                      center.get_position()).array()/distance};
            std::array<double,3> aa{{dirVec(0),dirVec(1),dirVec(2)}};
            dirVecs.push_back(aa);
            if (verbose) {
              std::cout << "cell neigh out " << neigh.get_index();
              std::cout << " " << neigh.get_atom_index() << " " ;

              for (int ii{0}; ii < 3; ++ii){
                std::cout << neigh.get_position()[ii] << " ";
              }
              std::cout << " " << neigh.get_atom_type() << std::endl;
            }
          }

        }
        neigh_ids.push_back(indices);
        neigh_dist.push_back(distances);
        neigh_dirVec.push_back(dirVecs);
        // break;
      }

      if (verbose) std::cout << "Setting get adaptor_strict info" << std::endl;
      for (auto center : adaptor_strict) {
        // auto icenter{center.get_index()};
        std::vector<int> indices_{};
        std::vector<double> distances_{};
        std::vector<std::array<double,3>> dirVecs_{};

        if (verbose) {
          // get_index returns iteration index
          std::cout << "strict atom out "
                    << center.get_index();
          // get_atom_index returns index from
          std::cout << " " << center.get_atom_index() << " " ;

          for (int ii{0}; ii < 3; ++ii){
            std::cout << center.get_position()[ii] << " ";
          }
          std::cout << " " << center.get_atom_type() << std::endl;

        }

        for (auto neigh : center) {
          double distance{(center.get_position()
                           - neigh.get_position()).norm()};

          indices_.push_back(neigh.get_atom_index());
          distances_.push_back(distance);
          auto dirVec{adaptor_strict.get_direction_vector(neigh)};
          std::array<double,3> bb{{dirVec(0),dirVec(1),dirVec(2)}};
          dirVecs_.push_back(bb); 

          if (verbose) {
            std::cout << "strict neigh out " << neigh.get_index();
            std::cout << " " << neigh.get_atom_index() << "\t " ;

            for (int ii{0}; ii < 3; ++ii){
              std::cout << neigh.get_position()[ii] << ", ";
            }
            std::cout << "\t dist=" << distance;
            std::cout << "\t " << neigh.get_atom_type() << std::endl;
          }
        }

        if (verbose) {
          std::cout << "Number of Neighbourg: " << indices_.size()<< std::endl;
        }

        neigh_ids_strict.push_back(indices_);
        neigh_dist_strict.push_back(distances_);
        neigh_dirVec_strict.push_back(dirVecs_);
        // if (icenter > 1) break;
      }


      BOOST_CHECK_EQUAL(neigh_ids.size(),neigh_ids_strict.size());

      for (size_t ii{0}; ii < neigh_ids.size(); ++ii){
        BOOST_CHECK_EQUAL(neigh_ids[ii].size(),neigh_ids_strict[ii].size());

        for (size_t jj{0}; jj < neigh_ids[ii].size(); ++jj){
          int a0{neigh_ids[ii][jj]};
          int a1{neigh_ids_strict[ii][jj]};
          double d0{neigh_dist[ii][jj]};
          double d1{neigh_dist_strict[ii][jj]};
          BOOST_CHECK_EQUAL(a0, a1);
          BOOST_CHECK_EQUAL(d0, d1);
          for (size_t kk{0};kk<neigh_dirVec[ii][jj].size();++kk){
            double dv0{neigh_dirVec[ii][jj][kk]};
            double dv1{neigh_dirVec_strict[ii][jj][kk]};
            BOOST_CHECK_EQUAL(dv0,dv1);
          }
=======
          BOOST_CHECK_EQUAL(a0, a1);
          BOOST_CHECK_EQUAL(d0, d1);
>>>>>>> 237d010b
        }
      }
    }
  }


  /* ---------------------------------------------------------------------- */
  BOOST_FIXTURE_TEST_CASE(strict_test_hcp, ManagerFixtureTwoHcp) {
    /*
     * Note: since the cell vectors are different, it is possible that one of
     * the two atoms is repeated into a different cell due to periodicity. This
     * leads to a difference in number of neighbours. Therefore the strict
     * cutoff is check to ensure the exakt same number of neighbours.
     */

    constexpr bool verbose{false};

    if (verbose) std::cout << "HCP test " << cutoff << std::endl;

    int mult = 10;

    for (auto i{1}; i < mult; ++i) {
      auto cutoff_tmp = i*0.5 + cutoff;

      std::vector<int> neighbours_per_atom1{};
      std::vector<int> neighbours_per_atom2{};
      // TODO use the sorted distances order to check wether the
      // direction vectors are the same
      // https://stackoverflow.com/questions/236172/how-do-i-sort-a-stdvector-
      // by-the-values-of-a-different-stdvector
      // std::vector<std::vector<double>> distances_atom1{};
      // std::vector<std::vector<double>> distances_atom2{};
      // std::vector<std::vector<std::array<double,3>>> dirVec_atom1{};
      // std::vector<std::vector<std::array<double,3>>> dirVec_atom2{};

      neighbours_per_atom1.resize(0);
      neighbours_per_atom1.resize(0);

      if (verbose) {
        std::cout << "hcp test cutoff " << cutoff_tmp << std::endl;
      }

      AdaptorNeighbourList<StructureManagerCenters> pair_manager1{manager_1,
          cutoff_tmp};
      pair_manager1.update();

      if (verbose) std::cout << "Setting up strict manager 1 " << std::endl;

      AdaptorStrict<AdaptorNeighbourList<StructureManagerCenters>>
        adaptor_strict1{pair_manager1, cutoff_tmp};
      adaptor_strict1.update();

      AdaptorNeighbourList<StructureManagerCenters>
        pair_manager2{manager_2, cutoff_tmp};
      pair_manager2.update();

      if (verbose) std::cout << "Setting up strict manager 2 " << std::endl;

      AdaptorStrict<AdaptorNeighbourList<StructureManagerCenters>>
        adaptor_strict2{pair_manager2, cutoff_tmp};
      adaptor_strict2.update();

      for (auto atom : adaptor_strict1) {
        neighbours_per_atom1.push_back(0);
        for (auto pair : atom) {
          if (verbose) {
            std::cout << "1 pair "
                      << atom.back() << " "
                      << pair.back() << std::endl;
          }
          adaptor_strict1.get_distance(pair);
          neighbours_per_atom1.back()++;
        }
      }

      for (auto atom : adaptor_strict2) {
        neighbours_per_atom2.push_back(0);
        for (auto pair : atom) {
          if (verbose) {
            std::cout << "2 pair "
                      << atom.back() << " "
                      << pair.back() << std::endl;
          }

          neighbours_per_atom2.back()++;
        }
      }

      BOOST_CHECK_EQUAL_COLLECTIONS(neighbours_per_atom1.begin(),
                                    neighbours_per_atom1.end(),
                                    neighbours_per_atom2.begin(),
                                    neighbours_per_atom2.end());

      for (auto i{0}; i < natoms; ++i) {
        if (verbose) {
          std::cout << "neigh1/neigh2: i " << i << " "
                    << neighbours_per_atom1[i] << "/"
                    << neighbours_per_atom2[i] << std::endl;
        }
      }
    }
  }

  /* ---------------------------------------------------------------------- */
<<<<<<< HEAD
  BOOST_FIXTURE_TEST_CASE(neighbourlist_test_fcc, ManagerFixtureTwoFcc) {

=======
  BOOST_FIXTURE_TEST_CASE(neighbourlist_test_fcc,
                          ManagerFixtureNeighbourCheckFcc
                          <StructureManagerCenters>) {
>>>>>>> 237d010b
    constexpr bool verbose{false};

    if (verbose) std::cout << "FCC test " << std::endl;

    int mult = 8;

    for (auto i{1}; i < mult; ++i) {
      auto cutoff_tmp = i*0.5 + cutoff;

      std::vector<int> neighbours_per_atom1{};
      std::vector<int> neighbours_per_atom2{};

      neighbours_per_atom1.resize(0);
      neighbours_per_atom1.resize(0);

      if (verbose) {
        std::cout << "fcc cutoff " << cutoff_tmp << std::endl;
      }

      AdaptorNeighbourList<StructureManagerCenters>
        pair_manager1{manager_1, cutoff_tmp};
      pair_manager1.update();

      if (verbose) std::cout << "Setting up strict manager 1 " << std::endl;

      AdaptorStrict<AdaptorNeighbourList<StructureManagerCenters>>
        adaptor_strict1{pair_manager1, cutoff_tmp};
      adaptor_strict1.update();

      AdaptorNeighbourList<StructureManagerCenters>
        pair_manager2{manager_2, cutoff_tmp};
      pair_manager2.update();

      if (verbose) std::cout << "Setting up strict manager 2 " << std::endl;

      AdaptorStrict<AdaptorNeighbourList<StructureManagerCenters>>
        adaptor_strict2{pair_manager2, cutoff_tmp};
      adaptor_strict2.update();

      for (auto atom : adaptor_strict1) {
        neighbours_per_atom1.push_back(0);
        for (auto pair : atom) {
          if (verbose) {
            std::cout << "1 pair "
                      << atom.back() << " "
                      << pair.back() << std::endl;
          }
          double dist = {(atom.get_position()
                          - pair.get_position()).norm()};
          if (dist < cutoff_tmp) {
            neighbours_per_atom1.back()++;
          }
        }
      }

      for (auto atom : adaptor_strict2) {
        neighbours_per_atom2.push_back(0);
        for (auto pair : atom) {
          if (verbose) {
            std::cout << "2 pair "
                      << atom.back() << " "
                      << pair.back() << std::endl;
          }
          double dist = {(atom.get_position()
                          - pair.get_position()).norm()};
          if (dist < cutoff_tmp) {
            neighbours_per_atom2.back()++;
          }
        }
      }

      /*
       * only the first index atom can be checked, since the cell with only one
       * atom does not allow for comparison with other atom's number of
       * neighbours
       */
      BOOST_CHECK_EQUAL(neighbours_per_atom1[0],
                        neighbours_per_atom2[0]);
      if (verbose) {
        std::cout << "neigh1/neigh2: "
                  << neighbours_per_atom1[0] << "/"
                  << neighbours_per_atom2[0] << std::endl;
      }
    }
  }

  BOOST_AUTO_TEST_SUITE_END();

}  // rascal<|MERGE_RESOLUTION|>--- conflicted
+++ resolved
@@ -40,7 +40,6 @@
    */
   BOOST_FIXTURE_TEST_CASE(constructor_test,
                           ManagerFixture<StructureManagerCenters>) {
-
     // TODO: add fixture with strict neighbourhood and fix the rest below
     double cutoff{3.5};
     AdaptorNeighbourList<StructureManagerCenters> pair_manager{manager, cutoff};
@@ -71,10 +70,6 @@
    */
   BOOST_FIXTURE_TEST_CASE(strict_test,
                           ManagerFixture<StructureManagerCenters>) {
-<<<<<<< HEAD
-    
-=======
->>>>>>> 237d010b
     bool verbose{false};
     int mult = 10;
     double rc_max{mult*0.5 + cutoff};
@@ -85,12 +80,12 @@
       auto cutoff_tmp = i*0.5 + cutoff;
       std::vector<std::vector<int>> neigh_ids{};
       std::vector<std::vector<double>> neigh_dist{};
-      std::vector<std::vector<std::array<double,3>>> neigh_dirVec{};
+      std::vector<std::vector<std::array<double, 3>>> neigh_dirVec{};
       std::vector<std::vector<int>> neigh_ids_strict{};
       std::vector<std::vector<double>> neigh_dist_strict{};
-      std::vector<std::vector<std::array<double,3>>> neigh_dirVec_strict{};
-
-      // TODO re-initiallization in the loop of the pair manager results in a 
+      std::vector<std::vector<std::array<double, 3>>> neigh_dirVec_strict{};
+
+      // TODO re-initiallization in the loop of the pair manager results in a
       // segmentation fault, is it to be expected ?
       if (verbose) std::cout << "Setting up strict manager with rc = "
                              <<cutoff_tmp << std::endl;
@@ -104,7 +99,7 @@
       for (auto center : pair_manager) {
         std::vector<int> indices{};
         std::vector<double> distances{};
-        std::vector<std::array<double,3>> dirVecs{};
+        std::vector<std::array<double, 3>> dirVecs{};
 
         if (verbose) {
           // get_index returns iteration index
@@ -124,8 +119,9 @@
           if (distance <= cutoff_tmp) {
             indices.push_back(neigh.get_atom_index());
             distances.push_back(distance);
-            auto dirVec{(neigh.get_position() - center.get_position()).array()/distance};
-            std::array<double,3> aa{{dirVec(0),dirVec(1),dirVec(2)}};
+            auto dirVec{
+              (neigh.get_position() - center.get_position()).array()/distance};
+            std::array<double, 3> aa{{dirVec(0), dirVec(1), dirVec(2)}};
             dirVecs.push_back(aa);
             if (verbose) {
               std::cout << "cell neigh out " << neigh.get_index();
@@ -149,7 +145,7 @@
         // auto icenter{center.get_index()};
         std::vector<int> indices_{};
         std::vector<double> distances_{};
-        std::vector<std::array<double,3>> dirVecs_{};
+        std::vector<std::array<double, 3>> dirVecs_{};
 
         if (verbose) {
           // get_index returns iteration index
@@ -170,9 +166,9 @@
           indices_.push_back(neigh.get_atom_index());
           distances_.push_back(distance);
           auto dirVec{adaptor_strict.get_direction_vector(neigh)};
-          std::array<double,3> bb{{dirVec(0),dirVec(1),dirVec(2)}};
+          std::array<double,3> bb{{dirVec(0), dirVec(1), dirVec(2)}};
           dirVecs_.push_back(bb);
-          
+
           if (verbose) {
             std::cout << "strict neigh out " << neigh.get_index();
             std::cout << " " << neigh.get_atom_index() << "\t ";
@@ -206,13 +202,12 @@
           int a1{neigh_ids_strict[ii][jj]};
           double d0{neigh_dist[ii][jj]};
           double d1{neigh_dist_strict[ii][jj]};
-<<<<<<< HEAD
-          BOOST_CHECK_EQUAL(a0,a1);
-          BOOST_CHECK_EQUAL(d0,d1);
-          for (size_t kk{0};kk<neigh_dirVec[ii][jj].size();++kk){
+          BOOST_CHECK_EQUAL(a0, a1);
+          BOOST_CHECK_EQUAL(d0, d1);
+          for (size_t kk{0}; kk < neigh_dirVec[ii][jj].size(); ++kk) {
             double dv0{neigh_dirVec[ii][jj][kk]};
             double dv1{neigh_dirVec_strict[ii][jj][kk]};
-            BOOST_CHECK_EQUAL(dv0,dv1);
+            BOOST_CHECK_EQUAL(dv0, dv1);
           }
         }
       }
@@ -226,8 +221,7 @@
                                       MultipleStructureManagerBaseFixture>>;
 
   BOOST_FIXTURE_TEST_CASE_TEMPLATE(multiple_strict_test,
-            Fix, multiple_fixtures,Fix) {
-
+            Fix, multiple_fixtures, Fix) {
     bool verbose{false};
     auto & managers = Fix::managers_pair;
 
@@ -235,10 +229,10 @@
       double cutoff{pair_manager.get_cutoff()};
       std::vector<std::vector<int>> neigh_ids{};
       std::vector<std::vector<double>> neigh_dist{};
-      std::vector<std::vector<std::array<double,3>>> neigh_dirVec{};
+      std::vector<std::vector<std::array<double, 3>>> neigh_dirVec{};
       std::vector<std::vector<int>> neigh_ids_strict{};
       std::vector<std::vector<double>> neigh_dist_strict{};
-      std::vector<std::vector<std::array<double,3>>> neigh_dirVec_strict{};
+      std::vector<std::vector<std::array<double, 3>>> neigh_dirVec_strict{};
 
       if (verbose) std::cout << "Setting up strict manager with rc = "
                              <<cutoff << std::endl;
@@ -252,15 +246,15 @@
       for (auto center : pair_manager) {
         std::vector<int> indices{};
         std::vector<double> distances{};
-        std::vector<std::array<double,3>> dirVecs{};
+        std::vector<std::array<double, 3>> dirVecs{};
 
         if (verbose) {
           // get_index returns iteration index
           std::cout << "cell atom out " << center.get_index();
           // get_atom_index returns index from
-          std::cout << " " << center.get_atom_index() << " " ;
-
-          for (int ii{0}; ii < 3; ++ii){
+          std::cout << " " << center.get_atom_index() << " ";
+
+          for (int ii{0}; ii < 3; ++ii) {
             std::cout << center.get_position()[ii] << " ";
           }
           std::cout << " " << center.get_atom_type() << std::endl;
@@ -272,21 +266,20 @@
           if (distance <= cutoff) {
             indices.push_back(neigh.get_atom_index());
             distances.push_back(distance);
-            auto dirVec{(neigh.get_position() - 
+            auto dirVec{(neigh.get_position() -
                       center.get_position()).array()/distance};
-            std::array<double,3> aa{{dirVec(0),dirVec(1),dirVec(2)}};
+            std::array<double, 3> aa{{dirVec(0), dirVec(1), dirVec(2)}};
             dirVecs.push_back(aa);
             if (verbose) {
               std::cout << "cell neigh out " << neigh.get_index();
-              std::cout << " " << neigh.get_atom_index() << " " ;
-
-              for (int ii{0}; ii < 3; ++ii){
+              std::cout << " " << neigh.get_atom_index() << " ";
+
+              for (int ii{0}; ii < 3; ++ii) {
                 std::cout << neigh.get_position()[ii] << " ";
               }
               std::cout << " " << neigh.get_atom_type() << std::endl;
             }
           }
-
         }
         neigh_ids.push_back(indices);
         neigh_dist.push_back(distances);
@@ -299,20 +292,19 @@
         // auto icenter{center.get_index()};
         std::vector<int> indices_{};
         std::vector<double> distances_{};
-        std::vector<std::array<double,3>> dirVecs_{};
+        std::vector<std::array<double, 3>> dirVecs_{};
 
         if (verbose) {
           // get_index returns iteration index
           std::cout << "strict atom out "
                     << center.get_index();
           // get_atom_index returns index from
-          std::cout << " " << center.get_atom_index() << " " ;
-
-          for (int ii{0}; ii < 3; ++ii){
+          std::cout << " " << center.get_atom_index() << " ";
+
+          for (int ii{0}; ii < 3; ++ii) {
             std::cout << center.get_position()[ii] << " ";
           }
           std::cout << " " << center.get_atom_type() << std::endl;
-
         }
 
         for (auto neigh : center) {
@@ -322,14 +314,14 @@
           indices_.push_back(neigh.get_atom_index());
           distances_.push_back(distance);
           auto dirVec{adaptor_strict.get_direction_vector(neigh)};
-          std::array<double,3> bb{{dirVec(0),dirVec(1),dirVec(2)}};
-          dirVecs_.push_back(bb); 
+          std::array<double, 3> bb{{dirVec(0), dirVec(1), dirVec(2)}};
+          dirVecs_.push_back(bb);
 
           if (verbose) {
             std::cout << "strict neigh out " << neigh.get_index();
-            std::cout << " " << neigh.get_atom_index() << "\t " ;
-
-            for (int ii{0}; ii < 3; ++ii){
+            std::cout << " " << neigh.get_atom_index() << "\t ";
+
+            for (int ii{0}; ii < 3; ++ii) {
               std::cout << neigh.get_position()[ii] << ", ";
             }
             std::cout << "\t dist=" << distance;
@@ -348,27 +340,23 @@
       }
 
 
-      BOOST_CHECK_EQUAL(neigh_ids.size(),neigh_ids_strict.size());
-
-      for (size_t ii{0}; ii < neigh_ids.size(); ++ii){
-        BOOST_CHECK_EQUAL(neigh_ids[ii].size(),neigh_ids_strict[ii].size());
-
-        for (size_t jj{0}; jj < neigh_ids[ii].size(); ++jj){
+      BOOST_CHECK_EQUAL(neigh_ids.size(), neigh_ids_strict.size());
+
+      for (size_t ii{0}; ii < neigh_ids.size(); ++ii) {
+        BOOST_CHECK_EQUAL(neigh_ids[ii].size(), neigh_ids_strict[ii].size());
+
+        for (size_t jj{0}; jj < neigh_ids[ii].size(); ++jj) {
           int a0{neigh_ids[ii][jj]};
           int a1{neigh_ids_strict[ii][jj]};
           double d0{neigh_dist[ii][jj]};
           double d1{neigh_dist_strict[ii][jj]};
           BOOST_CHECK_EQUAL(a0, a1);
           BOOST_CHECK_EQUAL(d0, d1);
-          for (size_t kk{0};kk<neigh_dirVec[ii][jj].size();++kk){
+          for (size_t kk{0};kk<neigh_dirVec[ii][jj].size();++kk) {
             double dv0{neigh_dirVec[ii][jj][kk]};
             double dv1{neigh_dirVec_strict[ii][jj][kk]};
-            BOOST_CHECK_EQUAL(dv0,dv1);
-          }
-=======
-          BOOST_CHECK_EQUAL(a0, a1);
-          BOOST_CHECK_EQUAL(d0, d1);
->>>>>>> 237d010b
+            BOOST_CHECK_EQUAL(dv0, dv1);
+          }
         }
       }
     }
@@ -473,14 +461,7 @@
   }
 
   /* ---------------------------------------------------------------------- */
-<<<<<<< HEAD
   BOOST_FIXTURE_TEST_CASE(neighbourlist_test_fcc, ManagerFixtureTwoFcc) {
-
-=======
-  BOOST_FIXTURE_TEST_CASE(neighbourlist_test_fcc,
-                          ManagerFixtureNeighbourCheckFcc
-                          <StructureManagerCenters>) {
->>>>>>> 237d010b
     constexpr bool verbose{false};
 
     if (verbose) std::cout << "FCC test " << std::endl;
