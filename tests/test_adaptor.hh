/**
 * @file test_adaptor.hh
 *
 * @author Markus Stricker <markus.stricker@epfl.ch>
 * @author Felix Musil <felix.musil@epfl.ch>
 *
 * @date   01 Nov 2018
 *
 * @brief Common headers for tests related to `Adaptors`
 *
 * @section LICENSE
 *
 * Copyright  2018 Markus Stricker, Felix Musil, COSMO (EPFL), LAMMM (EPFL)
 *
 * Rascal is free software; you can redistribute it and/or
 * modify it under the terms of the GNU Lesser General Public License as
 * published by the Free Software Foundation, either version 3, or (at
 * your option) any later version.
 *
 * Rascal is distributed in the hope that it will be useful, but
 * WITHOUT ANY WARRANTY; without even the implied warranty of
 * MERCHANTABILITY or FITNESS FOR A PARTICULAR PURPOSE. See the GNU
 * Lesser General Public License for more details.
 *
 * You should have received a copy of the GNU Lesser General Public License
 * along with this software; see the file LICENSE. If not, write to the
 * Free Software Foundation, Inc., 59 Temple Place - Suite 330,
 * Boston, MA 02111-1307, USA.
 */

#ifndef TESTS_TEST_ADAPTOR_HH_
#define TESTS_TEST_ADAPTOR_HH_

#include "test_structure.hh"

#include <random>

namespace rascal {

  /**
   * This file generates fixtures for testing adators, it is based on previously
   * defined fixtures for `NeighbourHoodManager`s in test_structure.hh, it is
   * used in checking the building of the neighbour list in an easy
   * configuration based on 9 atoms.
   */
  template <class ManagerImplementation>
  struct PairFixtureSimple {
    using Manager_t = ManagerImplementation;

    static_assert(ManagerImplementation::traits::MaxOrder == 1,
                  "Lower layer manager has to be a collection of atoms, i.e."
                  " MaxOrder=1");

    using PairManager_t = AdaptorNeighbourList<Manager_t>;

    PairFixtureSimple()
        : cutoff{1.5}, pair_manager{make_adapted_manager<AdaptorNeighbourList>(
                           fixture.manager, this->cutoff)} {}

    ~PairFixtureSimple() = default;

    ManagerFixtureFile<Manager_t> fixture{};
    double cutoff;
    std::shared_ptr<PairManager_t> pair_manager;
  };

  /* ---------------------------------------------------------------------- */
  /**
   * PairFixture based on StructureManagerCenters
   */
  struct PairFixtureCenters {
    using Manager_t = StructureManagerCenters;
    using PairManager_t = AdaptorNeighbourList<Manager_t>;

    static_assert(StructureManagerCenters::traits::MaxOrder == 1,
                  "Lower layer manager has to be a collection of atoms, i.e."
                  " MaxOrder=1");

    PairFixtureCenters()
        : cutoff{1.5}, pair_manager{make_adapted_manager<AdaptorNeighbourList>(
                           this->fixture.manager, this->cutoff, true)} {}

    ~PairFixtureCenters() {}

    ManagerFixture<StructureManagerCenters> fixture{};
    Eigen::VectorXi atom_types{this->fixture.structures[0].atom_types};

    double cutoff;
    std::shared_ptr<PairManager_t> pair_manager;
  };

  /* ---------------------------------------------------------------------- */
  /**
   * PairFixture based on StructureManagerCenters which includes ii-pairs
   */
  template <class ManagerImplementation>
  struct PairFixtureSimpleCenterPairs {
    using Manager_t = ManagerImplementation;

    static_assert(ManagerImplementation::traits::MaxOrder == 1,
                  "Lower layer manager has to be a collection of atoms, i.e."
                  " MaxOrder=1");

    using PairManager_t = AdaptorNeighbourList<Manager_t>;

    PairFixtureSimpleCenterPairs()
        : cutoff{1.5}, pair_manager1{make_adapted_manager<AdaptorNeighbourList>(
                           fixture.manager, this->cutoff, true, false)},
          pair_manager2{make_adapted_manager<AdaptorNeighbourList>(
              fixture.manager, this->cutoff, true, true)} {}

    ~PairFixtureSimpleCenterPairs() = default;

    ManagerFixtureFile<Manager_t> fixture{};
    double cutoff;
    std::shared_ptr<PairManager_t> pair_manager1, pair_manager2;
  };

  /* ---------------------------------------------------------------------- */
  template <class ManagerImplementation>
  struct PairFixtureStrict {
    using AdaptorStrict_t =
        AdaptorStrict<AdaptorNeighbourList<ManagerImplementation>>;

    PairFixtureStrict()
        : adaptor_strict{make_adapted_manager<AdaptorStrict>(
              this->fixture.pair_manager, this->fixture.cutoff)} {
      this->adaptor_strict->update();
    }

    ~PairFixtureStrict() = default;

    // TODO(markus): different fixtures?, streamline fixtures to always work
    // with ´manager´ as an iterator?
    PairFixture<ManagerImplementation> fixture{};
    std::shared_ptr<AdaptorStrict_t> adaptor_strict;
  };

  /* ---------------------------------------------------------------------- */

  template <class ManagerImplementation>
  struct PairFixtureStrictWithGhosts {
    using AdaptorStrict_t =
        AdaptorStrict<AdaptorNeighbourList<ManagerImplementation>>;

    PairFixtureStrictWithGhosts()
        : adaptor_strict{make_adapted_manager<AdaptorStrict>(
              this->fixture.pair_manager, this->fixture.cutoff)} {
      this->adaptor_strict->update();
    }

    ~PairFixtureStrictWithGhosts() = default;

    // TODO(markus): different fixtures?, streamline fixtures to always work
    // with ´manager´ as an iterator?
    PairFixture<ManagerImplementation> fixture{true};
    std::shared_ptr<AdaptorStrict_t> adaptor_strict;
  };

  /* ---------------------------------------------------------------------- */
  /**
   * Streamline the test on several structures and cutoffs
   */

  struct MultipleStructureManagerCentersFixture {
    using ManagerTypeHolder_t =
        StructureManagerTypeHolder<StructureManagerCenters>;
    MultipleStructureManagerCentersFixture() {
      for (auto && filename : this->filenames) {
        json parameters{};
        json structure{{"filename", filename}};
        json adaptors{};
        parameters["structure"] = structure;
        parameters["adaptors"] = adaptors;
        this->factory_args.emplace_back(parameters);
      }
    }

    ~MultipleStructureManagerCentersFixture() = default;

    const std::vector<std::string> filenames{
        // "reference_data/CaCrP2O7_mvc-11955_symmetrized.json",
        "reference_data/simple_cubic_8.json",
        "reference_data/small_molecule.json"};

    json factory_args{};
  };

  struct MultipleStructureManagerNLFixture {
    using ManagerTypeHolder_t =
        StructureManagerTypeHolder<StructureManagerCenters,
                                   AdaptorNeighbourList>;
    MultipleStructureManagerNLFixture() {
      for (auto && filename : this->filenames) {
        for (auto && cutoff : this->cutoffs) {
          for (auto && skin : this->skins) {
            json parameters;
            json structure{{"filename", filename}};
            json adaptors;
            json ad1{{"name", "AdaptorNeighbourList"},
                     {"initialization_arguments",
                      {{"cutoff", cutoff}, {"skin", skin}}}};
            adaptors.push_back(ad1);

            parameters["structure"] = structure;
            parameters["adaptors"] = adaptors;

            this->factory_args.emplace_back(parameters);
          }
        }
      }
    }

    ~MultipleStructureManagerNLFixture() = default;

    const std::vector<std::string> filenames{
        // "reference_data/CaCrP2O7_mvc-11955_symmetrized.json",
        "reference_data/simple_cubic_8.json",
        "reference_data/small_molecule.json"};
    const std::vector<double> cutoffs{{1., 2., 3.}};
    const std::vector<double> skins{0.};

    json factory_args{};
  };

  struct MultipleStructureManagerNLCCFixture {
    using ManagerTypeHolder_t =
        StructureManagerTypeHolder<StructureManagerCenters,
                                   AdaptorNeighbourList,
                                   AdaptorCenterContribution>;
    MultipleStructureManagerNLCCFixture() {
      for (auto && filename : this->filenames) {
        for (auto && cutoff : this->cutoffs) {
          for (auto && skin : this->skins) {
            json parameters;
            json structure{{"filename", filename}};
            json adaptors;
            json ad1{{"name", "AdaptorNeighbourList"},
                     {"initialization_arguments",
                      {{"cutoff", cutoff}, {"skin", skin}}}};
            json ad1b{{"name", "AdaptorCenterContribution"},
                      {"initialization_arguments", {}}};
            adaptors.push_back(ad1);
            adaptors.push_back(ad1b);

            parameters["structure"] = structure;
            parameters["adaptors"] = adaptors;

            this->factory_args.emplace_back(parameters);
          }
        }
      }
    }

    ~MultipleStructureManagerNLCCFixture() = default;

    const std::vector<std::string> filenames{
        // "reference_data/CaCrP2O7_mvc-11955_symmetrized.json",
        "reference_data/simple_cubic_8.json",
        "reference_data/small_molecule.json"};
    const std::vector<double> cutoffs{{1., 2., 3.}};
    const std::vector<double> skins{0.};

    json factory_args{};
  };

  struct MultipleStructureManagerNLRattleFixture {
    using ManagerTypeHolder_t =
        StructureManagerTypeHolder<StructureManagerCenters,
                                   AdaptorNeighbourList>;
    MultipleStructureManagerNLRattleFixture() {
      for (auto && skin : this->skins) {
        json parameters;
        json structure{{"filename", filename}};
        json adaptors;
        json ad1{
            {"name", "AdaptorNeighbourList"},
            {"initialization_arguments", {{"cutoff", cutoff}, {"skin", skin}}}};
        adaptors.push_back(ad1);

        parameters["structure"] = structure;
        parameters["adaptors"] = adaptors;

        this->factory_args.emplace_back(parameters);
      }
    }

    ~MultipleStructureManagerNLRattleFixture() = default;

    const std::string filename{
        "reference_data/CaCrP2O7_mvc-11955_symmetrized.json"};
    const double cutoff{3.};
    const std::vector<double> skins{0.};

    json factory_args{};
  };

  struct MultipleStructureManagerNLStrictFixture {
    using ManagerTypeHolder_t =
        StructureManagerTypeHolder<StructureManagerCenters,
                                   AdaptorNeighbourList, AdaptorStrict>;

    MultipleStructureManagerNLStrictFixture() {
      for (auto && filename : this->filenames) {
        for (auto && cutoff : this->cutoffs) {
          for (auto && skin : this->skins) {
            json parameters;
            json structure{{"filename", filename}};
            json adaptors;
            json ad1{{"name", "AdaptorNeighbourList"},
                     {"initialization_arguments",
                      {{"cutoff", cutoff}, {"skin", skin}}}};
            json ad2{{"name", "AdaptorStrict"},
                     {"initialization_arguments", {{"cutoff", cutoff}}}};
            adaptors.emplace_back(ad1);
            adaptors.emplace_back(ad2);

            parameters["structure"] = structure;
            parameters["adaptors"] = adaptors;

            this->factory_args.emplace_back(parameters);
          }
        }
      }
    }

    ~MultipleStructureManagerNLStrictFixture() = default;

    const std::vector<std::string> filenames{
        // "reference_data/CaCrP2O7_mvc-11955_symmetrized.json",
        "reference_data/simple_cubic_8.json",
        "reference_data/small_molecule.json"};
    const std::vector<double> cutoffs{{2., 3.}};
    const std::vector<double> skins{0.};

    json factory_args{};
  };

  struct MultipleStructureManagerNLCCStrictFixture {
    using ManagerTypeHolder_t =
        StructureManagerTypeHolder<StructureManagerCenters,
                                   AdaptorNeighbourList,
                                   AdaptorCenterContribution, AdaptorStrict>;

    MultipleStructureManagerNLCCStrictFixture() {
      for (auto && filename : this->filenames) {
        for (auto && cutoff : this->cutoffs) {
          for (auto && skin : this->skins) {
            json parameters;
            json structure{{"filename", filename}};
            json adaptors;
            json ad1{{"name", "AdaptorNeighbourList"},
                     {"initialization_arguments",
                      {{"cutoff", cutoff}, {"skin", skin}}}};
            json ad1b{{"name", "AdaptorCenterContribution"},
                      {"initialization_arguments", {}}};
            json ad2{{"name", "AdaptorStrict"},
                     {"initialization_arguments", {{"cutoff", cutoff}}}};
            adaptors.push_back(ad1);
            adaptors.push_back(ad1b);
            adaptors.push_back(ad2);

            parameters["structure"] = structure;
            parameters["adaptors"] = adaptors;

            this->factory_args.emplace_back(parameters);
          }
        }
      }
    }

    ~MultipleStructureManagerNLCCStrictFixture() = default;

    const std::vector<std::string> filenames{
        // "reference_data/CaCrP2O7_mvc-11955_symmetrized.json",
        "reference_data/simple_cubic_8.json",
        "reference_data/small_molecule.json"};
    const std::vector<double> cutoffs{{2., 3.}};
    const std::vector<double> skins{0.};

    json factory_args{};
  };

  struct MultipleStructureManagerNLCCFixtureCenterMask {
    using ManagerTypeHolder_t =
        StructureManagerTypeHolder<StructureManagerCenters,
                                   AdaptorNeighbourList,
                                   AdaptorCenterContribution>;
    MultipleStructureManagerNLCCFixtureCenterMask() {
      // random-number engine used
      std::mt19937_64 rng{1242484542};

      for (auto && filename : this->filenames) {
        AtomicStructure<3> atomic_structure{};
        atomic_structure.set_structure(filename);
        auto n_atoms{atomic_structure.get_number_of_atoms()};
        std::uniform_int_distribution<int> uni(1, n_atoms - 2);
        for (auto && cutoff : this->cutoffs) {
          for (auto && skin : this->skins) {
<<<<<<< HEAD
            atomic_structure.set_structure(filename);

            json parameters;
            json structure = atomic_structure;
            json adaptors;
            json ad1{{"name", "AdaptorNeighbourList"},
                     {"initialization_arguments",
                      {{"cutoff", cutoff}, {"skin", skin}}}};
            json ad1b{{"name", "AdaptorCenterContribution"},
                      {"initialization_arguments", {}}};
            adaptors.push_back(ad1);
            adaptors.push_back(ad1b);

            parameters["structure"] = structure;
            parameters["adaptors"] = adaptors;

            this->factory_args.emplace_back(parameters);

            // generate a new structure
            auto n_flips = uni(rng);
            for (int i_it{0}; i_it < n_flips; ++i_it) {
              auto i_idx = uni(rng);
              atomic_structure.center_atoms_mask(i_idx) = false;
=======
            for (bool consider_ghost_neighbours :
                 this->consider_ghost_neighbours_list) {
              atomic_structure.set_structure(filename);

              json parameters;
              json structure = atomic_structure;
              json adaptors;
              json ad1{
                  {"name", "AdaptorNeighbourList"},
                  {"initialization_arguments",
                   {{"cutoff", cutoff},
                    {"skin", skin},
                    {"consider_ghost_neighbours", consider_ghost_neighbours}}}};
              json ad1b{{"name", "AdaptorCenterContribution"},
                        {"initialization_arguments", {}}};
              adaptors.push_back(ad1);
              adaptors.push_back(ad1b);

              parameters["structure"] = structure;
              parameters["adaptors"] = adaptors;

              this->factory_args.emplace_back(parameters);

              // generate a new structure
              auto n_flips = uni(rng);
              for (int i_it{0}; i_it < n_flips; ++i_it) {
                auto i_idx = uni(rng);
                atomic_structure.center_atoms_mask(i_idx) = false;
              }

              json structure_no_center = atomic_structure;
              parameters["structure"] = structure_no_center;
              this->factory_args.emplace_back(parameters);
>>>>>>> dab488b2
            }

            json structure_no_center = atomic_structure;
            parameters["structure"] = structure_no_center;
            this->factory_args.emplace_back(parameters);
          }
        }
      }
    }

    ~MultipleStructureManagerNLCCFixtureCenterMask() = default;

    const std::vector<std::string> filenames{
        // "reference_data/CaCrP2O7_mvc-11955_symmetrized.json",
        "reference_data/simple_cubic_8.json",
        "reference_data/small_molecule.json"};

    const std::vector<double> cutoffs{{2., 3.}};
    const std::vector<double> skins{0.};

    json factory_args{};
  };

  struct MultipleStructureManagerNLCCStrictFixtureCenterMask {
    using ManagerTypeHolder_t =
        StructureManagerTypeHolder<StructureManagerCenters,
                                   AdaptorNeighbourList,
                                   AdaptorCenterContribution, AdaptorStrict>;
    MultipleStructureManagerNLCCStrictFixtureCenterMask() {
      // random-number engine used
      std::mt19937_64 rng{1242484542};

      for (auto && filename : this->filenames) {
        AtomicStructure<3> atomic_structure{};
        atomic_structure.set_structure(filename);
        auto n_atoms{atomic_structure.get_number_of_atoms()};
        std::uniform_int_distribution<int> uni(1, n_atoms - 2);
        for (auto && cutoff : this->cutoffs) {
          for (auto && skin : this->skins) {
<<<<<<< HEAD
            atomic_structure.set_structure(filename);
            json parameters;
            json structure = atomic_structure;
            json adaptors;
            json ad1{{"name", "AdaptorNeighbourList"},
                     {"initialization_arguments",
                      {{"cutoff", cutoff}, {"skin", skin}}}};
            json ad1b{{"name", "AdaptorCenterContribution"},
                      {"initialization_arguments", {}}};
            json ad2{{"name", "AdaptorStrict"},
                     {"initialization_arguments", {{"cutoff", cutoff}}}};
            adaptors.push_back(ad1);
            adaptors.push_back(ad1b);
            adaptors.push_back(ad2);

            parameters["structure"] = structure;
            parameters["adaptors"] = adaptors;

            this->factory_args.emplace_back(parameters);

            // generate a new structure
            auto n_flips = uni(rng);
            for (int i_it{0}; i_it < n_flips; ++i_it) {
              auto i_idx = uni(rng);
              atomic_structure.center_atoms_mask(i_idx) = false;
=======
            for (bool consider_ghost_neighbours :
                 this->consider_ghost_neighbours_list) {
              atomic_structure.set_structure(filename);
              json parameters;
              json structure = atomic_structure;
              json adaptors;
              json ad1{
                  {"name", "AdaptorNeighbourList"},
                  {"initialization_arguments",
                   {{"cutoff", cutoff},
                    {"skin", skin},
                    {"consider_ghost_neighbours", consider_ghost_neighbours}}}};
              json ad1b{{"name", "AdaptorCenterContribution"},
                        {"initialization_arguments", {}}};
              json ad2{{"name", "AdaptorStrict"},
                       {"initialization_arguments", {{"cutoff", cutoff}}}};
              adaptors.push_back(ad1);
              adaptors.push_back(ad1b);
              adaptors.push_back(ad2);

              parameters["structure"] = structure;
              parameters["adaptors"] = adaptors;

              this->factory_args.emplace_back(parameters);

              // generate a new structure
              auto n_flips = uni(rng);
              for (int i_it{0}; i_it < n_flips; ++i_it) {
                auto i_idx = uni(rng);
                atomic_structure.center_atoms_mask(i_idx) = false;
              }

              json structure_no_center = atomic_structure;
              parameters["structure"] = structure_no_center;
              this->factory_args.emplace_back(parameters);
>>>>>>> dab488b2
            }

            json structure_no_center = atomic_structure;
            parameters["structure"] = structure_no_center;
            this->factory_args.emplace_back(parameters);
          }
        }
      }
    }

    ~MultipleStructureManagerNLCCStrictFixtureCenterMask() = default;

    const std::vector<std::string> filenames{
        // "reference_data/CaCrP2O7_mvc-11955_symmetrized.json",
        // "reference_data/molecular_crystal.json",
        // "reference_data/simple_cubic_8.json",
        "reference_data/small_molecule.json"};
    const std::vector<double> cutoffs{{2., 3.}};
    const std::vector<double> skins{0.};

    json factory_args{};
  };

  template <class BaseFixture>
  struct MultipleStructureFixture : BaseFixture {
    using Parent = BaseFixture;
    using ManagerTypeList_t = typename Parent::ManagerTypeHolder_t::type_list;
    using Manager_t = typename Parent::ManagerTypeHolder_t::type;
    using ManagerPtr_t = std::shared_ptr<Manager_t>;

    MultipleStructureFixture() : Parent{} {
      for (auto & factory_arg : this->factory_args) {
        auto manager{make_structure_manager_stack_with_hypers_and_typeholder<
            ManagerTypeList_t>::apply(factory_arg["structure"],
                                      factory_arg["adaptors"])};
        this->managers.push_back(manager);
      }
    }

    ~MultipleStructureFixture() = default;

    std::vector<ManagerPtr_t> managers{};
  };

}  // namespace rascal

#endif  // TESTS_TEST_ADAPTOR_HH_<|MERGE_RESOLUTION|>--- conflicted
+++ resolved
@@ -397,7 +397,6 @@
         std::uniform_int_distribution<int> uni(1, n_atoms - 2);
         for (auto && cutoff : this->cutoffs) {
           for (auto && skin : this->skins) {
-<<<<<<< HEAD
             atomic_structure.set_structure(filename);
 
             json parameters;
@@ -421,41 +420,6 @@
             for (int i_it{0}; i_it < n_flips; ++i_it) {
               auto i_idx = uni(rng);
               atomic_structure.center_atoms_mask(i_idx) = false;
-=======
-            for (bool consider_ghost_neighbours :
-                 this->consider_ghost_neighbours_list) {
-              atomic_structure.set_structure(filename);
-
-              json parameters;
-              json structure = atomic_structure;
-              json adaptors;
-              json ad1{
-                  {"name", "AdaptorNeighbourList"},
-                  {"initialization_arguments",
-                   {{"cutoff", cutoff},
-                    {"skin", skin},
-                    {"consider_ghost_neighbours", consider_ghost_neighbours}}}};
-              json ad1b{{"name", "AdaptorCenterContribution"},
-                        {"initialization_arguments", {}}};
-              adaptors.push_back(ad1);
-              adaptors.push_back(ad1b);
-
-              parameters["structure"] = structure;
-              parameters["adaptors"] = adaptors;
-
-              this->factory_args.emplace_back(parameters);
-
-              // generate a new structure
-              auto n_flips = uni(rng);
-              for (int i_it{0}; i_it < n_flips; ++i_it) {
-                auto i_idx = uni(rng);
-                atomic_structure.center_atoms_mask(i_idx) = false;
-              }
-
-              json structure_no_center = atomic_structure;
-              parameters["structure"] = structure_no_center;
-              this->factory_args.emplace_back(parameters);
->>>>>>> dab488b2
             }
 
             json structure_no_center = atomic_structure;
@@ -495,7 +459,6 @@
         std::uniform_int_distribution<int> uni(1, n_atoms - 2);
         for (auto && cutoff : this->cutoffs) {
           for (auto && skin : this->skins) {
-<<<<<<< HEAD
             atomic_structure.set_structure(filename);
             json parameters;
             json structure = atomic_structure;
@@ -521,43 +484,6 @@
             for (int i_it{0}; i_it < n_flips; ++i_it) {
               auto i_idx = uni(rng);
               atomic_structure.center_atoms_mask(i_idx) = false;
-=======
-            for (bool consider_ghost_neighbours :
-                 this->consider_ghost_neighbours_list) {
-              atomic_structure.set_structure(filename);
-              json parameters;
-              json structure = atomic_structure;
-              json adaptors;
-              json ad1{
-                  {"name", "AdaptorNeighbourList"},
-                  {"initialization_arguments",
-                   {{"cutoff", cutoff},
-                    {"skin", skin},
-                    {"consider_ghost_neighbours", consider_ghost_neighbours}}}};
-              json ad1b{{"name", "AdaptorCenterContribution"},
-                        {"initialization_arguments", {}}};
-              json ad2{{"name", "AdaptorStrict"},
-                       {"initialization_arguments", {{"cutoff", cutoff}}}};
-              adaptors.push_back(ad1);
-              adaptors.push_back(ad1b);
-              adaptors.push_back(ad2);
-
-              parameters["structure"] = structure;
-              parameters["adaptors"] = adaptors;
-
-              this->factory_args.emplace_back(parameters);
-
-              // generate a new structure
-              auto n_flips = uni(rng);
-              for (int i_it{0}; i_it < n_flips; ++i_it) {
-                auto i_idx = uni(rng);
-                atomic_structure.center_atoms_mask(i_idx) = false;
-              }
-
-              json structure_no_center = atomic_structure;
-              parameters["structure"] = structure_no_center;
-              this->factory_args.emplace_back(parameters);
->>>>>>> dab488b2
             }
 
             json structure_no_center = atomic_structure;
