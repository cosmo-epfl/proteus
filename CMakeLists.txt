--- conflicted
+++ resolved
@@ -125,17 +125,9 @@
 
 add_external_package(Eigen3 VERSION 3.3.4 CONFIG)
 
-<<<<<<< HEAD
-# Try to find google benchmark
+# Integrate google benchmark
 find_package(Threads REQUIRED)
 add_external_package(benchmark VERSION 1.5.0 CONFIG)
-=======
-
-# Try to find google benchmark
-# TODO(alex) does not work Eigen library in the google benchmark cannot be found
-#include(benchmark)
-find_package(Threads REQUIRED)
->>>>>>> dcd8df36
 
 # Try to find optional cpp linter
 include(cpplint)
@@ -315,12 +307,7 @@
 configure_file("${CMAKE_SOURCE_DIR}/examples/crystal_structure.json" ${CMAKE_BINARY_DIR} COPYONLY)
 configure_file("${CMAKE_SOURCE_DIR}/examples/alanine-X.json" ${CMAKE_BINARY_DIR} COPYONLY)
 
-<<<<<<< HEAD
 # Compile benchmark files
-=======
-# compile benchmarks TODO(alex) TODO(help) it would be maybe better if we would have
-# one benchmark suite with which you can choose what to run like the tests.
->>>>>>> dcd8df36
 file( GLOB binaries "${CMAKE_SOURCE_DIR}/benchmarks/*.cc")
 foreach(binaryfile ${binaries})
   get_filename_component(binaryname  ${binaryfile} NAME_WE)
