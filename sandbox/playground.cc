/**
 * @file   sandbox/playground.cc
 *
 * @author Felix Musil <felix.musil@epfl.ch>
 *
 * @date   26 June 2019
 *
 * @brief an executable to test ideas
 *
 * Copyright © 2019 Felix Musil, COSMO (EPFL), LAMMM (EPFL)
 *
 * librascal is free software; you can redistribute it and/or
 * modify it under the terms of the GNU Lesser General Public License as
 * published by the Free Software Foundation, either version 3, or (at
 * your option) any later version.
 *
 * librascal is distributed in the hope that it will be useful, but
 * WITHOUT ANY WARRANTY; without even the implied warranty of
 * MERCHANTABILITY or FITNESS FOR A PARTICULAR PURPOSE. See the GNU
 * Lesser General Public License for more details.
 *
 * You should have received a copy of the GNU Lesser General Public License
 * along with this software; see the file LICENSE. If not, write to the
 * Free Software Foundation, Inc., 59 Temple Place - Suite 330,
 * Boston, MA 02111-1307, USA.
 */

#include "rascal/models/kernels.hh"
#include "rascal/models/pseudo_points.hh"
#include "rascal/utils/utils.hh"
#include "rascal/representations/calculator_sorted_coulomb.hh"
#include "rascal/representations/calculator_spherical_expansion.hh"
#include "rascal/representations/calculator_spherical_invariants.hh"
#include "rascal/structure_managers/adaptor_increase_maxorder.hh"
#include "rascal/structure_managers/adaptor_center_contribution.hh"
#include "rascal/structure_managers/adaptor_half_neighbour_list.hh"
#include "rascal/structure_managers/adaptor_neighbour_list.hh"
#include "rascal/structure_managers/adaptor_strict.hh"
#include "rascal/structure_managers/make_structure_manager.hh"
#include "rascal/structure_managers/structure_manager_centers.hh"
#include "rascal/structure_managers/structure_manager_collection.hh"

#include <cmath>
#include <functional>
#include <initializer_list>
#include <iostream>
#include <list>
#include <random>
#include <string>
#include <algorithm>
#include <iterator>

using namespace rascal;  // NOLINT

<<<<<<< HEAD
using Representation_t = CalculatorSphericalInvariants;
using ManagerCollection_t =
        ManagerCollection<StructureManagerCenters, AdaptorNeighbourList,
                          AdaptorCenterContribution, AdaptorStrict>;
using Manager_t = typename ManagerCollection_t::Manager_t;
using ManagerHalf_t = AdaptorStrict<
    AdaptorCenterContribution<AdaptorHalfList<
                AdaptorNeighbourList<StructureManagerCenters>>>>;
=======
using ManagerTypeHolder_t = StructureManagerTypeHolder<StructureManagerCenters,
                                    AdaptorNeighbourList,
                                    AdaptorCenterContribution, AdaptorStrict>;
using ManagerTypeList_t = typename ManagerTypeHolder_t::type_list;
using Manager_t = typename ManagerTypeHolder_t::type;
using ManagerCollection_t =
    typename TypeHolderInjector<ManagerCollection, ManagerTypeList_t>::type;
using Representation_t = CalculatorSphericalInvariants;
>>>>>>> 3a211e57

int main() {

<<<<<<< HEAD
int main() {


  std::string filename{"../reference_data/inputs/small_molecules-20.json"};

  double cutoff{3.};
  json hypers{{"max_radial", 1},
              {"max_angular", 1},
              {"compute_gradients", true},
=======
  std::string filename{"../../../reference_data/inputs/small_molecules-20.json"};

  double cutoff{3.};

  json hypers{{"max_radial", 6},
              {"max_angular", 6},
              {"compute_gradients", false},
>>>>>>> 3a211e57
              {"soap_type", "PowerSpectrum"},
              {"normalize", true},
              {"expansion_by_species_method", "environment wise"}};

  json fc_hypers{{"type", "ShiftedCosine"},
                 {"cutoff", {{"value", cutoff}, {"unit", "AA"}}},
                 {"smooth_width", {{"value", 0.5}, {"unit", "AA"}}}};
  json sigma_hypers{{"type", "Constant"},
                    {"gaussian_sigma", {{"value", 0.4}, {"unit", "AA"}}}};

  hypers["cutoff_function"] = fc_hypers;
  hypers["gaussian_density"] = sigma_hypers;
  hypers["radial_contribution"] = {{"type", "GTO"}};

  json kernel_hypers{
        {"zeta", 1}, {"target_type", "Atom"}, {"name", "Cosine"}};

  json structure{{"filename", filename}};
  json adaptors;
  json adaptors_half;
  json ad1a{{"name", "AdaptorNeighbourList"},
           {"initialization_arguments", {{"cutoff", cutoff}}}};
  json ad1b{{"name", "AdaptorHalfList"},
            {"initialization_arguments", {}}};
  json ad1c{{"name", "AdaptorCenterContribution"},
            {"initialization_arguments", {}}};
  json ad2{{"name", "AdaptorStrict"},
           {"initialization_arguments", {{"cutoff", cutoff}}}};
  adaptors.emplace_back(ad1a);
  adaptors.emplace_back(ad1c);
  adaptors.emplace_back(ad2);

<<<<<<< HEAD
  // auto manager =
  //     make_structure_manager_stack<StructureManagerCenters,
  //                                  AdaptorNeighbourList,
  //                                  AdaptorCenterContribution, AdaptorStrict>(
  //         structure, adaptors);
  ManagerCollection_t managers{adaptors};
  managers.add_structures(filename, 0, 1);
  Representation_t representation{hypers};

  representation.compute(managers);

  constexpr size_t n_centers_print{5};
  constexpr size_t n_neigh_print{1000};
  size_t center_count{0};

  std::cout << "Gradients are printed with: First Cartesian component, "
               "then species pairs, along the columns; n-n'-l along the rows.";
  std::cout << std::endl;

  // auto && soap_vectors{
  //     *manager->template get_property_ptr<Prop_t>(representation.get_name())};
  // auto && soap_vector_gradients{*manager->template get_property_ptr<PropGrad_t>(
  //     representation.get_gradient_name())};

  PseudoPointsBlockSparse<Representation_t> sparse_points{};

  std::vector<std::vector<int>> selected_ids;
  for (auto & manager : managers) {
    selected_ids.emplace_back();
    int ii{0};
    for (auto center : manager) {
      selected_ids.back().push_back(ii);
      ++ii;
    }
  }

  sparse_points.push_back(representation, managers, selected_ids);

  auto feat_ref = managers.get_features(representation);

  auto feat_test = sparse_points.get_features();

  for (int i_row{0}; i_row < feat_ref.rows(); i_row++) {
    auto diff = (feat_ref.rowwise() - feat_test.row(i_row)).rowwise().lpNorm<1>();
    std::cout << "Number of matching row "<< i_row << " :" << (diff.array() < 1e-16).count() << std::endl;
  }

  std::cout << feat_ref<< std::endl;
  std::cout << "============================" << std::endl;
  std::cout << feat_test<< std::endl;
  // for (auto center : manager) {
  //   // if (center_count >= n_centers_print) {
  //   //   break;
  //   // }
  //   size_t n_species_center{soap_vectors.get_keys(center).size()};
  //   std::cout << "============================" << std::endl;
  //   std::cout << "Center " << center.get_index();
  //   std::cout << " of type " << center.get_atom_type() << std::endl;
  //   int maxRow, maxCol;
  //   auto diff_rep_m{math::relative_error(soap_vectors.get_dense_row(center), soap_vectors_half.get_dense_row(center), 1e-15)};
  //   double diff_rep = diff_rep_m.maxCoeff(&maxRow, &maxCol);
  //   std::cout << "max error: " << diff_rep << " ref val: " << soap_vectors.get_dense_row(center)(maxRow, maxCol) << " Nb_neigh: "<< center.pairs().size() << std::endl;
  //   if (diff_rep > 1e-13) {
  //     std::cout << "Ref: " << std::endl<< soap_vectors.get_dense_row(center);
  //     std::cout << std::endl;
  //     std::cout << "Test: " << std::endl<< soap_vectors_half.get_dense_row(center);
  //     std::cout << std::endl;
  //   }
  //   auto keys_center = soap_vectors[center].get_keys();
  //   std::cout << "Center data keys: ";
  //   for (auto key : keys_center) {
  //     std::cout << "(";
  //     for (auto key_sp : key) {
  //       std::cout << key_sp << ", ";
  //     }
  //     std::cout << "\b\b) ";
  //   }
  //   std::cout << std::endl;
  //   auto ii_pair = center.get_atom_ii();

  //   auto half_it = manager_half->get_iterator_at(center_count, 0);
  //   auto half_center = *(half_it);
  //   std::cout << "Tags:  (";
  //   for (auto neigh : half_center.pairs()) {
  //     auto neigh_type = neigh.get_atom_tag();
  //     std::cout << neigh_type << ", ";
  //   }
  //   std::cout << "\b\b) ";
  //   std::cout << std::endl;

  //   std::cout << "Types: (";
  //   for (auto neigh : half_center.pairs()) {
  //     auto neigh_type = neigh.get_atom_type();
  //     std::cout << neigh_type << ", ";
  //   }
  //   std::cout << "\b\b) ";
  //   std::cout << std::endl;

  //   auto diff_ii_m{math::relative_error(soap_vector_gradients.get_dense_row(ii_pair), soap_vector_gradients_half.get_dense_row(half_center.get_atom_ii()), 1e-15)};
  //   double diff_ii = diff_ii_m.maxCoeff(&maxRow, &maxCol);
  //   std::cout << "max error: " << diff_ii << " ref val: " << soap_vector_gradients.get_dense_row(ii_pair)(maxRow, maxCol) << " Nb_neigh: "<< center.pairs().size() << std::endl;
  //   if (diff_ii > 1e-12) {
  //     std::cout << "Ref: " << std::endl<< soap_vector_gradients.get_dense_row(ii_pair).transpose();
  //     std::cout << std::endl;
  //     std::cout << "Test: " << std::endl<< soap_vector_gradients_half.get_dense_row(half_center.get_atom_ii()).transpose();
  //     std::cout << std::endl;
  //   }
  //   auto keys_grad_center = soap_vector_gradients[ii_pair].get_keys();
  //   std::cout << "Center gradient keys: ";
  //   for (auto key : keys_grad_center) {
  //     std::cout << "(";
  //     for (auto key_sp : key) {
  //       std::cout << key_sp << ", ";
  //     }
  //     std::cout << "\b\b) ";
  //   }
  //   std::cout << std::endl;

  //   size_t neigh_count{0};
  //   for (auto neigh : center.pairs()) {
  //     // if (neigh_count >= n_neigh_print) {
  //     //   break;
  //     // }
  //     auto neigh_type = neigh.get_atom_type();
  //     auto tags = neigh.get_atom_tag_list();
  //     if (tags[1] <= tags[0]) {continue;}
  //     auto half_neigh_it = half_center.template get_clusters_of_order<2>(1+neigh_count).begin();
  //     // auto half_neigh_it = half_center.pairs().begin();
  //     // for (size_t ii{0}; ii < neigh_count; ii++) {
  //     //   ++half_neigh_it;
  //     // }
  //     auto half_neigh = *(half_neigh_it);

  //     std::cout << "Neighbour "<< neigh_type <<" tags: ";

  //     std::cout << "(";
  //     for (auto tag : tags) {
  //       std::cout << tag << ", ";
  //     }
  //     std::cout << "\b\b) ";
  //     std::cout << std::endl;

  //     auto keys_neigh = soap_vector_gradients[neigh].get_keys();
  //     std::cout << "Neighbour "<< neigh_type <<" keys: ";
  //     for (auto key : keys_neigh) {
  //       std::cout << "(";
  //       for (auto key_sp : key) {
  //         std::cout << key_sp << ", ";
  //       }
  //       std::cout << "\b\b) ";
  //     }
  //     std::cout << std::endl;
  //     auto keys_neigh_half = soap_vector_gradients_half[half_neigh].get_keys();
  //     std::cout << " /// ";
  //     for (auto key : keys_neigh_half) {
  //       std::cout << "(";
  //       for (auto key_sp : key) {
  //         std::cout << key_sp << ", ";
  //       }
  //       std::cout << "\b\b) ";
  //     }
  //     std::cout << std::endl;
  //     auto diff_ij_m{math::relative_error(soap_vector_gradients.get_dense_row(neigh), soap_vector_gradients_half.get_dense_row(half_neigh), 1e-10)};
  //   double diff_ij = diff_ij_m.maxCoeff(&maxRow, &maxCol);
  //   std::cout << "max error: " << diff_ij << " ref val: " << soap_vector_gradients.get_dense_row(neigh)(maxRow, maxCol) << " Nb_neigh: "<< center.pairs().size() << std::endl;
  //     if (diff_ij > 1e-12) {
  //       std::cout << "Ref: " << std::endl<< soap_vector_gradients.get_dense_row(neigh).transpose();
  //       std::cout << std::endl;
  //       std::cout << "Test: " << std::endl<< soap_vector_gradients_half.get_dense_row(half_neigh).transpose();
  //       std::cout << std::endl;
  //     }

  //     ++neigh_count;
  //   }
  //   ++center_count;
  // }
=======
  ManagerCollection_t collection{adaptors};
  collection.add_structures(filename, 0, 1);

  Representation_t soap{hypers};

  soap.compute(collection);

  Kernel kernel{kernel_hypers};

  auto kk = kernel.compute(soap, collection, collection);

  std::cout << kk << std::endl;
>>>>>>> 3a211e57
}<|MERGE_RESOLUTION|>--- conflicted
+++ resolved
@@ -52,7 +52,6 @@
 
 using namespace rascal;  // NOLINT
 
-<<<<<<< HEAD
 using Representation_t = CalculatorSphericalInvariants;
 using ManagerCollection_t =
         ManagerCollection<StructureManagerCenters, AdaptorNeighbourList,
@@ -61,22 +60,8 @@
 using ManagerHalf_t = AdaptorStrict<
     AdaptorCenterContribution<AdaptorHalfList<
                 AdaptorNeighbourList<StructureManagerCenters>>>>;
-=======
-using ManagerTypeHolder_t = StructureManagerTypeHolder<StructureManagerCenters,
-                                    AdaptorNeighbourList,
-                                    AdaptorCenterContribution, AdaptorStrict>;
-using ManagerTypeList_t = typename ManagerTypeHolder_t::type_list;
-using Manager_t = typename ManagerTypeHolder_t::type;
-using ManagerCollection_t =
-    typename TypeHolderInjector<ManagerCollection, ManagerTypeList_t>::type;
-using Representation_t = CalculatorSphericalInvariants;
->>>>>>> 3a211e57
 
 int main() {
-
-<<<<<<< HEAD
-int main() {
-
 
   std::string filename{"../reference_data/inputs/small_molecules-20.json"};
 
@@ -84,15 +69,6 @@
   json hypers{{"max_radial", 1},
               {"max_angular", 1},
               {"compute_gradients", true},
-=======
-  std::string filename{"../../../reference_data/inputs/small_molecules-20.json"};
-
-  double cutoff{3.};
-
-  json hypers{{"max_radial", 6},
-              {"max_angular", 6},
-              {"compute_gradients", false},
->>>>>>> 3a211e57
               {"soap_type", "PowerSpectrum"},
               {"normalize", true},
               {"expansion_by_species_method", "environment wise"}};
@@ -125,7 +101,6 @@
   adaptors.emplace_back(ad1c);
   adaptors.emplace_back(ad2);
 
-<<<<<<< HEAD
   // auto manager =
   //     make_structure_manager_stack<StructureManagerCenters,
   //                                  AdaptorNeighbourList,
@@ -302,18 +277,4 @@
   //   }
   //   ++center_count;
   // }
-=======
-  ManagerCollection_t collection{adaptors};
-  collection.add_structures(filename, 0, 1);
-
-  Representation_t soap{hypers};
-
-  soap.compute(collection);
-
-  Kernel kernel{kernel_hypers};
-
-  auto kk = kernel.compute(soap, collection, collection);
-
-  std::cout << kk << std::endl;
->>>>>>> 3a211e57
 }