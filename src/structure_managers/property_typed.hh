--- conflicted
+++ resolved
@@ -70,11 +70,7 @@
                                  Dim_t& nb_row,  Dim_t& nb_col) {
         for (Dim_t j{0}; j < nb_col; ++j) {
           for (Dim_t i{0}; i < nb_row; ++i) {
-<<<<<<< HEAD
-            vec.push_back(ref(i,j));
-=======
-            vec.push_back(ref(i, j));
->>>>>>> 4e582bbd
+            vec.push_back(ref(i, j));
           }
         }
       }
@@ -99,16 +95,9 @@
       static void push_in_vector(std::vector<T> & vec,
                                  const Eigen::DenseBase<Derived> & ref,
                                 const Dim_t& nb_row, const Dim_t& nb_col) {
-<<<<<<< HEAD
-        
         for (Dim_t j{0}; j < nb_col; ++j) {
           for (Dim_t i{0}; i < nb_row; ++i) {
-            vec.push_back(ref(i,j));
-=======
-        for (Dim_t j{0}; j < nb_col; ++j) {
-          for (Dim_t i{0}; i < nb_row; ++i) {
-            vec.push_back(ref(i, j));
->>>>>>> 4e582bbd
+            vec.push_back(ref(i, j));
           }
         }
       }
@@ -143,17 +132,10 @@
       }
     };
 
-<<<<<<< HEAD
-    // TODO take the case of dynamically sized Value 
-    // Probably a switch between the static and dynamic version 
-    // of the push_in_vector 
-    // 
-=======
     // TODO take the case of dynamically sized Value
     // Probably a switch between the static and dynamic version
     // of the push_in_vector
     //
->>>>>>> 4e582bbd
 
     template<typename T, size_t NbRow, size_t NbCol>
     using Value_t = typename Value<T, NbRow, NbCol>::type;
@@ -249,26 +231,15 @@
     }
 
     //! getter to the underlying data storage
-<<<<<<< HEAD
-    inline std::vector<T>& get_raw_data(){
-=======
     inline std::vector<T>& get_raw_data() {
->>>>>>> 4e582bbd
       return this->values;
     }
 
 
-<<<<<<< HEAD
-    //! get number of different distinct element in the property 
-    //! (typically the number of center)
-    inline size_t get_nb_item() const {
-      return values.size()/this->get_nb_comp(); 
-=======
     //! get number of different distinct element in the property
     //! (typically the number of center)
     inline size_t get_nb_item() const {
       return values.size()/this->get_nb_comp();
->>>>>>> 4e582bbd
     }
 
    protected:
