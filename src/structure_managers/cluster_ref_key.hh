/**
 * file   cluster_ref_key.hh
 *
 * @author Till Junge <till.junge@epfl.ch>
 *
 * @date   21 Jun 2018
 *
 * @brief an accessor class for getting access to clusters along a stack of
 *        neighbourhood/adaptors
 *
 * Copyright © 2018 Till Junge, Markus Stricker, COSMO (EPFL), LAMMM (EPFL)
 *
 * Rascal is free software; you can redistribute it and/or
 * modify it under the terms of the GNU Lesser General Public License as
 * published by the Free Software Foundation, either version 3, or (at
 * your option) any later version.
 *
 * Rascal is distributed in the hope that it will be useful, but
 * WITHOUT ANY WARRANTY; without even the implied warranty of
 * MERCHANTABILITY or FITNESS FOR A PARTICULAR PURPOSE. See the GNU
 * Lesser General Public License for more details.
 *
 * You should have received a copy of the GNU Lesser General Public License
 * along with this software; see the file LICENSE. If not, write to the
 * Free Software Foundation, Inc., 59 Temple Place - Suite 330,
 * Boston, MA 02111-1307, USA.
 */

#ifndef CLUSTERREFKEY_H
#define CLUSTERREFKEY_H

#include "structure_managers/cluster_ref_base.hh"

#include <Eigen/Dense>

#include <tuple>
#include <array>
#include <iostream>

namespace rascal {
  /* ---------------------------------------------------------------------- */
  /**
   * Layer calculations and manipulations
   */
  /* ---------------------------------------------------------------------- */
  //! Computes layer by cluster dimension for new adaptor layer, depending on
  //! existing layer by order.
  template <size_t MaxOrder, class T>
  struct LayerIncreaser{};

  template <size_t MaxOrder, size_t... Ints>
  struct LayerIncreaser<MaxOrder,
                        std::index_sequence<Ints...>> {
    using type = std::index_sequence<(Ints+1)...>;
  };

  template <size_t MaxOrder, size_t... Ints>
  using LayerIncreaser_t =
    typename LayerIncreaser<MaxOrder, std::index_sequence<Ints...>>::type;

  /* ---------------------------------------------------------------------- */
  //! Extends layer by cluster for an additional cluster dimension
  template <size_t MaxOrder, class T>
  struct LayerExtender{};

  template <size_t MaxOrder, size_t... Ints>
  struct LayerExtender<MaxOrder,
                       std::index_sequence<Ints...>>{
    using type = std::index_sequence<Ints..., 0>;
  };

  template <size_t MaxOrder, size_t... Ints>
  using LayerExtender_t =
    typename LayerExtender<MaxOrder, std::index_sequence<Ints...>>::type;

  /* ---------------------------------------------------------------------- */
  //! Dynamic access to all layers by cluster dimension (probably not necessary)
  template <size_t MaxOrder, size_t... Ints>
  constexpr std::array<size_t, MaxOrder>
  get_layers(std::index_sequence<Ints...>) {
    return std::array<size_t, MaxOrder>{Ints...};
  }

  /* ---------------------------------------------------------------------- */
  //! extractors helpers for cluster layers
  namespace internal {
    template <size_t head, size_t... tail>
    struct Min {
      constexpr static
      size_t value{ head < Min<tail...>::value ? head : Min<tail...>::value};
    };

    template <size_t head>
    struct Min<head> {
      constexpr static size_t value{head};
    };

    template <class Sequence>
    struct MinExtractor {};

    template <size_t... Ints>
    struct MinExtractor<std::index_sequence<Ints...>> {
      constexpr static size_t value {Min<Ints...>::value};
    };

    template <size_t Order, class Sequence, size_t... Ints>
    struct HeadExtractor {};

    template <size_t... seq>
    struct HeadExtractorTail {
      using type = std::index_sequence<seq...>;
    };

    template <size_t Order, size_t head, size_t... tail, size_t... seq>
    struct HeadExtractor<Order, std::index_sequence<seq...>, head, tail...> {
      using Extractor_t = std::conditional_t
        <(Order > 1),
        HeadExtractor<Order-1,
                      std::index_sequence<seq..., head>,
                      tail...>,
        HeadExtractorTail<seq..., head>>;
      using type = typename Extractor_t::type;
    };
  }  // internal

  /* ---------------------------------------------------------------------- */
  //! returns the cluster layer for accessing properties at a specific layer in
  //! a stack
  template <size_t Order, size_t... Ints>
  constexpr size_t compute_cluster_layer(const std::index_sequence<Ints...> &) {
    using ActiveDimensions = typename internal::HeadExtractor
      <Order, std::index_sequence<>, Ints...>::type;
    return internal::MinExtractor<ActiveDimensions>::value;
  }

  //! Dynamic access to layer by cluster dimension (possibly not necessary)
  template <size_t MaxOrder, size_t... Ints>
  constexpr size_t
  get_layer(size_t index, std::index_sequence<Ints...>) {
    constexpr size_t arr[] {Ints...};
    return arr[index];
  }

  /**
   * Static access to layer by cluster dimension (e.g., for defining template
   * parameter `NbRow` for a property
   */
  template <size_t index, size_t... Ints>
  constexpr size_t get(std::index_sequence<Ints...>) {
    return get<index>(std::make_tuple(Ints...));
  }

  /* ---------------------------------------------------------------------- */
  namespace internal {
    //! extracts the head of the layer by order
    template <size_t Layer, size_t HiLayer, typename T, size_t... Ints>
    std::array<T, Layer>
    head_helper(const std::array<T, HiLayer> & arr,
                std::index_sequence<Ints...>) {
      return std::array<T, Layer> {arr[Ints]...};
    }
    //! specialization of the head extractor
    template <size_t Layer, size_t HiLayer, typename T>
    std::array<T, Layer> head(const std::array<T, HiLayer> & arr) {
      return head_helper(arr, std::make_index_sequence<Layer>{});
    }
  }  // internal

  /* ---------------------------------------------------------------------- */
  /**
   * Accessor class for a reference to a cluster, i.e. a tuple of atoms (atoms,
   * pairs, triples, ...). The reference does not store data about the actual
   * tuple, just contains all the information needed to locate the infor in the
   * appropriate arrays that are stored in a Manager class.
   *
   * Given that Manager classes can be 'stacked', e.g. using a strict cutoff on
   * top of a loose neighbor list, the reference must know in which order of the
   * hierarchy the data.
   *
   * For these reasons ClusterRefKey is templated by two arguments: Order that
   * specifies the number of atoms in the cluster, and Layer that specifies how
   * many layers of managers/adaptors are stacked at the point at which the
   * cluster reference is introduced.
   */
  template<size_t Order, size_t Layer>
  class ClusterRefKey: public ClusterRefBase {
<<<<<<< HEAD
    public:
=======
   public:
>>>>>>> 4e582bbd
    /**
     * Index array types need both a constant and a non-constant version. The
     * non-const version can and needs to be cast into a const version in
     * argument.
     */
    using Parent = ClusterRefBase;
    using IndexConstArray = Eigen::Map<const Eigen::Matrix<size_t, Layer+1, 1>>;
    using IndexArray = Eigen::Map<Eigen::Matrix<size_t, Layer+1, 1>>;
    using AtomIndex_t = std::array<int, Order>;
    //! Default constructor
    ClusterRefKey() = delete;

    /**
     * direct constructor. Initialized with an array of atoms indices,
     * and a cluster reference data
     */
    ClusterRefKey(AtomIndex_t atom_indices,
                  IndexConstArray cluster_indices) :
      Parent{Order, Layer}, atom_indices{atom_indices},
      cluster_indices{cluster_indices.data()}
    {}

    //! Copy constructor
    ClusterRefKey(const ClusterRefKey & other) = default;

    //! Move constructor
    ClusterRefKey(ClusterRefKey && other) = default;

    //! Destructor
    virtual ~ClusterRefKey() = default;

    //! Copy assignment operator
    ClusterRefKey & operator=(const ClusterRefKey & other) = delete;

    //! Move assignment operator
    ClusterRefKey & operator=(ClusterRefKey && other) = default;

    //! returns the atom indices of the current cluster
    const inline AtomIndex_t & get_atom_indices() const {
      return this->atom_indices;
    }

    //! returns the first atom index in this cluster
    const int & front() const {return this->atom_indices.front();}
    //! returns the last atom index in this cluster
    const int & back() const {return this->atom_indices.back();}

    //! returns the cluster's index, given a specific layer
    inline size_t get_cluster_index(const size_t layer) const {
      return this->cluster_indices(layer);
    }

    //! returns the complete cluster indices (stacking history)
    inline IndexConstArray get_cluster_indices() const {
      return this->cluster_indices;
    }

    //! returns the order of the current cluster
    constexpr static inline size_t order() {return Order;}

    //! returns the layer of the current cluster
    constexpr static inline size_t cluster_layer() {return Layer;}

   protected:
    /**
     *  Array with unique atom indices. These can be user defined to refer to
     *  the exact same atom, e.g. in a Monte-Carlo simulation, where atoms are
     *  swapped.
     */
    AtomIndex_t atom_indices;
    /**
     * Cluster indices by layer order, highest layer, means last adaptor, and
     * means last entry (.back())
     */
    IndexConstArray cluster_indices;
  };

} // rascal

#endif /* CLUSTERREFBASE_H */<|MERGE_RESOLUTION|>--- conflicted
+++ resolved
@@ -184,11 +184,7 @@
    */
   template<size_t Order, size_t Layer>
   class ClusterRefKey: public ClusterRefBase {
-<<<<<<< HEAD
-    public:
-=======
    public:
->>>>>>> 4e582bbd
     /**
      * Index array types need both a constant and a non-constant version. The
      * non-const version can and needs to be cast into a const version in
