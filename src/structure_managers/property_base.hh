--- conflicted
+++ resolved
@@ -68,7 +68,7 @@
     inline Dim_t get_nb_comp() const {return this->nb_comp;}
 
     //! updates the number of degrees of freedom stored per cluster
-    inline void update_nb_comp() { 
+    inline void update_nb_comp() {
       this->nb_comp = this->nb_row*this->nb_col;
       }
 
@@ -76,7 +76,7 @@
     inline Dim_t get_nb_row() const {return this->nb_row;}
 
     //! sets the number of rows stored per cluster
-    inline void set_nb_row(const Dim_t& nb_row) { 
+    inline void set_nb_row(const Dim_t& nb_row) {
       this->nb_row = nb_row;
       this->update_nb_comp();
       }
@@ -85,7 +85,7 @@
     inline Dim_t get_nb_col() const {return this->nb_col;}
 
     //! sets the number of columns stored per cluster
-    inline void set_nb_col(const Dim_t& nb_col) { 
+    inline void set_nb_col(const Dim_t& nb_col) {
       this->nb_col = nb_col;
       this->update_nb_comp();
       }
@@ -99,21 +99,12 @@
     //! returns the metadata string
     inline std::string get_metadata() const {return this->metadata;}
 
-<<<<<<< HEAD
-  protected:
-
-    StructureManagerBase & base_manager; //!< base-class reference to StructureManager
+   protected:
+     //!< base-class reference to StructureManager
+    StructureManagerBase & base_manager;
     Dim_t nb_col;  //!< number of columns stored
     Dim_t nb_row;  //!< number of rows stored
     Dim_t nb_comp; //!< number of dofs stored
-=======
-   protected:
-    //! base-class reference to StructureManager
-    StructureManagerBase & base_manager;
-    const Dim_t nb_row;  //!< number of rows stored
-    const Dim_t nb_col;  //!< number of columns stored
-    const Dim_t nb_comp; //!< number of dofs stored
->>>>>>> 237d010b
     const size_t order;  //!< order of the clusters
     //! layer in the stack at which property is attached
     const size_t property_layer;
@@ -121,14 +112,8 @@
     const std::string metadata;
     //! constructor
     PropertyBase(StructureManagerBase & manager, Dim_t nb_row, Dim_t nb_col,
-<<<<<<< HEAD
-                 size_t order, size_t layer, std::string metadata="no metadata"):
+              size_t order, size_t layer, std::string metadata = "no metadata"):
       base_manager{manager}, nb_col{nb_col}, nb_row{nb_row},
-=======
-                 size_t order, size_t layer,
-                 std::string metadata = "no metadata"):
-      base_manager{manager}, nb_row{nb_row}, nb_col{nb_col},
->>>>>>> 237d010b
       nb_comp{nb_row * nb_col}, order{order}, property_layer{layer},
       metadata{metadata}
     {}
