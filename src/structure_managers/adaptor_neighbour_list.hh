/**
 * file   adaptor_neighbour_list.hh
 *
 * @author Markus Stricker <markus.stricker@epfl.ch>
 * @author Till Junge <till.junge@epfl.ch>
 *
 * @date   04 Oct 2018
 *
 * @brief implements an adaptor for structure_managers, which
 * creates a full or half neighbourlist if there is none
 *
 * Copyright © 2018 Markus Stricker, Till Junge, COSMO (EPFL), LAMMM (EPFL)
 *
 * librascal is free software; you can redistribute it and/or
 * modify it under the terms of the GNU General Public License as
 * published by the Free Software Foundation, either version 3, or (at
 * your option) any later version.
 *
 * librascal is distributed in the hope that it will be useful, but
 * WITHOUT ANY WARRANTY; without even the implied warranty of
 * MERCHANTABILITY or FITNESS FOR A PARTICULAR PURPOSE. See the GNU
 * General Public License for more details.
 *
 * You should have received a copy of the GNU General Public License
 * along with GNU Emacs; see the file COPYING. If not, write to the
 * Free Software Foundation, Inc., 59 Temple Place - Suite 330,
 * Boston, MA 02111-1307, USA.
 */

#ifndef ADAPTOR_NEIGHBOUR_LIST_H
#define ADAPTOR_NEIGHBOUR_LIST_H

#include "structure_managers/structure_manager.hh"
#include "structure_managers/property.hh"
#include "rascal_utility.hh"
#include "lattice.hh"
#include "basic_types.hh"

#include <typeinfo>
#include <set>
#include <vector>

namespace rascal {
  /**
   * Forward declaration for traits
   */
  template <class ManagerImplementation>
  class AdaptorNeighbourList;

  /**
   * Specialisation of traits for increase <code>MaxOrder</code> adaptor
   */
  template <class ManagerImplementation>
  struct StructureManager_traits<AdaptorNeighbourList<ManagerImplementation>> {

    constexpr static AdaptorTraits::Strict Strict{AdaptorTraits::Strict::no};
    constexpr static bool HasDistances{false};
    constexpr static bool HasDirectionVectors{
      ManagerImplementation::traits::HasDirectionVectors};
    constexpr static int Dim{ManagerImplementation::traits::Dim};
    // New MaxOrder upon construction, by construction should be 2
    constexpr static size_t MaxOrder{ManagerImplementation::traits::MaxOrder+1};
    // extending the layer for the new order
    using LayerByOrder =
      typename LayerExtender<MaxOrder,
                             typename
                             ManagerImplementation::traits::LayerByOrder>::type;
  };

  namespace internal {
    /* ---------------------------------------------------------------------- */
    //! integer base-to-the-power function
    template <typename R, typename I>
    constexpr R ipow(R base, I exponent) {
      static_assert(std::is_integral<I>::value, "Type must be integer");
      R retval{1};
      for (I i = 0; i < exponent; ++i) {
        retval *= base;
      }
      return retval;
    }
    /* ---------------------------------------------------------------------- */
    /**
     * stencil iterator for simple, dimension-dependent stencils to access the
     * neighbouring boxes of the cell algorithm
     */
    template <size_t Dim>
    class Stencil {
    public:
      //! constructor
      Stencil(const std::array<int, Dim> & origin)
        : origin{origin}{};
      //! copy constructor
      Stencil(const Stencil & other) = default;
      //! assignment operator
      Stencil & operator=(const Stencil & other) = default;
      //! destructor
      ~Stencil() = default;

      //! iterators over `` dereferences to cell coordinates
      class iterator
      {
      public:
        using value_type = std::array<int, Dim>; //!< stl conformance
        using const_value_type = const value_type; //!< stl conformance
        using pointer = value_type*; //!< stl conformance
        using iterator_category = std::forward_iterator_tag;//!<stl conformance
        //! constructor
        iterator(const Stencil & stencil, bool begin=true)
          : stencil{stencil}, index{begin? 0: stencil.size()} {}
        //! destructor
        ~iterator() {};
        //! dereferencing
        value_type operator*() const {
          constexpr int size{3};
          std::array<int, Dim> retval{{0}};
          int factor{1};
          for (int i{Dim-1}; i >=0; --i) {
            //! -1 for offset of stencil
            retval[i] = this->index/factor%size + this->stencil.origin[i] - 1;
            if (i != 0 ) {
              factor *= size;
            }
          }
          return retval;
        };
        //! pre-increment
        iterator & operator++() {this->index++; return *this;}
        //! inequality
        inline bool operator!=(const iterator & other) const {
          return this->index != other.index;
        };
      protected:
        //! ref to stencils
        const Stencil & stencil;
        //! index of currect pointed-to voxel
        size_t index;
      };
      //! stl conformance
      inline iterator begin() const {return iterator(*this);}
      //! stl conformance
      inline iterator end() const {return iterator(*this, false);}
      //! stl conformance
      inline size_t size() const {return ipow(3, Dim);}
    protected:
      //! locations of this domain
      const std::array<int, Dim> origin;
    };

    /* ---------------------------------------------------------------------- */
    /**
     * Periodic image iterator for easy access to how many images have to be
     * added for ghost atoms.
     */
    template <size_t Dim>
    class PeriodicImages {
    public:
      //! constructor
      PeriodicImages(const std::array<int, Dim> & origin,
                     const std::array<int, Dim> & nrepetitions,
                     const size_t & ntot)
        : origin{origin}, nrepetitions{nrepetitions}, ntot{ntot} {};
      //! copy constructor
      PeriodicImages(const PeriodicImages & other) = default;
      //! assignment operator
      PeriodicImages & operator=(const PeriodicImages & other) = default;
      ~PeriodicImages() = default;

      //! iterators over `` dereferences to cell coordinates
      class iterator
      {
      public:
        using value_type = std::array<int, Dim>; //!< stl conformance
        using const_value_type = const value_type; //!< stl conformance
        using pointer = value_type*; //!< stl conformance
        using iterator_category = std::forward_iterator_tag;//!<stl conformance

        //! constructor
        iterator(const PeriodicImages & periodic_images, bool begin=true)
          : periodic_images{periodic_images},
            index{begin? 0: periodic_images.size()} {}

        ~iterator() {};
        //! dereferencing
        value_type operator*() const {
          std::array<int, Dim> retval{{0}};
          int factor{1};
          for (int i = Dim-1; i >=0; --i) {
            retval[i] = this->index/factor%this->periodic_images.nrepetitions[i]
              + this->periodic_images.origin[i];
            if (i != 0 ) {
              factor *= this->periodic_images.nrepetitions[i];
            }
          }
          return retval;
        };
        //! pre-increment
        iterator & operator++() {this->index++; return *this;}
        //! inequality
        inline bool operator!=(const iterator & other) const {
          return this->index != other.index;
        };

      protected:
        const PeriodicImages & periodic_images; //!< ref to periodic images
        size_t index; //!< index of currect pointed-to pixel
      };
      //! stl conformance
      inline iterator begin() const {return iterator(*this);}
      //! stl conformance
      inline iterator end() const {return iterator(*this, false);}
      //! stl conformance
      inline size_t size() const {return this->ntot;}
    protected:
      const std::array<int, Dim> origin; //!< minimum repetitions
      const std::array<int, Dim> nrepetitions; //!< repetitions in each dimension
      const size_t ntot;
    };

    /* ---------------------------------------------------------------------- */
    /**
     * Mesh bounding coordinates iterator for easy access to the corners of the
     * mesh for evaluating the multipliers necessary to build necessary periodic
     * images, depending on periodicity.
     */
    template <size_t Dim>
    class MeshBounds {
    public:
      //! constructor
      MeshBounds(const std::array<double, 2*Dim> & extent)
        : extent{extent} {};
      //! copy constructor
      MeshBounds(const MeshBounds & other) = default;
      //! assignment operator
      MeshBounds & operator=(const MeshBounds & other) = default;
      ~MeshBounds() = default;

      //! iterators over `` dereferences to mesh bound coordinate
      class iterator
      {
      public:
        using value_type = std::array<double, Dim>; //!< stl conformance
        using const_value_type = const value_type; //!< stl conformance
        using pointer = value_type*; //!< stl conformance
        using iterator_category = std::forward_iterator_tag;//!<stl conformance

        //! constructor
        iterator(const MeshBounds & mesh_bounds, bool begin=true)
          : mesh_bounds{mesh_bounds},
            index{begin? 0: mesh_bounds.size()} {}
        //! destructor
        ~iterator() {};
        //! dereferencing
        value_type operator*() const {
          std::array<double, Dim> retval{{0}};
          constexpr int size{2};
          for (size_t i{0}; i < Dim; ++i) {
            int idx = (this->index/ipow(size,i))%size * Dim + i;
            retval[i] = this->mesh_bounds.extent[idx];
          }
          return retval;
        };
        //! pre-increment
        iterator & operator++() {this->index++; return *this;}
        //! inequality
        inline bool operator!=(const iterator & other) const {
          return this->index != other.index;
        };

      protected:
        const MeshBounds & mesh_bounds; //!< ref to periodic images
        size_t index; //!< index of currect pointed-to voxel
      };
      //! stl conformance
      inline iterator begin() const {return iterator(*this);}
      //! stl conformance
      inline iterator end() const {return iterator(*this, false);}
      //! stl conformance
      inline size_t size() const {return ipow(2, Dim);}
    protected:
      const std::array<double, 2*Dim> extent; //!< repetitions in each dimension
    };

    /* ---------------------------------------------------------------------- */
    //! get dimension dependent neighbour indices (surrounding cell and the cell
    //! itself
    template<size_t Dim, class Container_t>
    std::vector<size_t> get_neighbours(const int current_atom_index,
                                       const std::array<int, Dim> & ccoord,
                                       const Container_t & boxes) {
      std::vector<size_t> neighbours{};
      for (auto && s: Stencil<Dim>{ccoord}) {
        for (const auto & neigh : boxes[s]) {
          // avoid adding the current i atom to the neighbour list
          if (neigh != current_atom_index) {
            neighbours.push_back(neigh);
          }
        }
      }
      return neighbours;
    }

    /* ---------------------------------------------------------------------- */
    //! get the cell index for a position
    template<class Vector_t>
    decltype(auto) get_box_index(const Vector_t & position,
                                 const double & rc) {

      auto constexpr dimension{Vector_t::SizeAtCompileTime};

      std::array<int, dimension> nidx{};
      for (auto dim{0}; dim < dimension; ++dim) {
        auto val = position(dim);
        nidx[dim] = int(std::floor(val / rc));
      }
      return nidx;
    }

    /* ---------------------------------------------------------------------- */
    //! get the linear index of a voxel in a given grid
    template <size_t Dim>
    constexpr Dim_t get_index(const std::array<int, Dim> & sizes,
                              const std::array<int, Dim> & ccoord) {
      Dim_t retval{0};
      Dim_t factor{1};
      for (Dim_t i = Dim-1; i >= 0; --i) {
        retval += ccoord[i] * factor;
        // TODO remove the useless if
        if (i != 0) {
          factor *= sizes[i];
        }
      }
      return retval;
    }


    /* ---------------------------------------------------------------------- */
    //! test if position inside
    template <int Dim>
    bool position_in_bounds(const Eigen::Matrix<double, Dim, 1> & min,
                            const Eigen::Matrix<double, Dim, 1> & max,
                            const Eigen::Matrix<double, Dim, 1> & pos) {

      auto pos_lower = pos.array() - min.array();
      auto pos_greater = pos.array() - max.array();

      // check if shifted position inside maximum mesh positions
      auto f_lt = (pos_lower.array() > 0.).all();
      auto f_gt = (pos_greater.array() < 0.).all();

      if (f_lt and f_gt) {
        return true;
      } else {
        return false;
      }
    }

    /* ---------------------------------------------------------------------- */
    /**
     * storage for cell coordinates of atoms depending on the number of
     * dimensions
     */
    template<int Dim>
    class IndexContainer
    {
    public:
      //! Default constructor
      IndexContainer() = delete;

      //! Constructor with size
      IndexContainer(const std::array<int, Dim> & nboxes)
        : nboxes{nboxes} {
        auto ntot = std::accumulate(nboxes.begin(), nboxes.end(),
                                    1, std::multiplies<int>());
        data.resize(ntot);
      }

      //! Copy constructor
      IndexContainer(const IndexContainer &other) = delete;
      //! Move constructor
      IndexContainer(IndexContainer &&other) = delete;
      //! Destructor
      ~IndexContainer(){};
      //! Copy assignment operator
      IndexContainer& operator=(const IndexContainer &other) = delete;
      //! Move assignment operator
      IndexContainer& operator=(IndexContainer &&other) = default;
      //! brackets operator
      std::vector<int> & operator[](const std::array<int, Dim>& ccoord) {
        auto index = get_index(this->nboxes, ccoord);
        return data[index];
      }

      const std::vector<int> & operator[](const std::array<int,
                                          Dim>& ccoord) const {
        auto index = get_index(this->nboxes, ccoord);
        return this->data[index];
      }

    protected:
      //! a vector of atom indices for every box
      std::vector<std::vector<int>> data{};
      //! number of boxes in each dimension
      std::array<int, Dim> nboxes{};
    private:
    };
  }  // internal

  /* ---------------------------------------------------------------------- */
  /**
   * Adaptor that increases the MaxOrder of an existing StructureManager. This
   * means, if the manager does not have a neighbourlist, it is created, if it
   * exists, triplets, quadruplets, etc. lists are created.
   */
  template <class ManagerImplementation>
  class AdaptorNeighbourList: public
  StructureManager<AdaptorNeighbourList<ManagerImplementation>>
  {
  public:
    using Base = StructureManager<AdaptorNeighbourList<ManagerImplementation>>;
    using Parent =
      StructureManager<AdaptorNeighbourList<ManagerImplementation>>;
    using Implementation_t = ManagerImplementation;
    using traits = StructureManager_traits<AdaptorNeighbourList>;
    using AtomRef_t = typename ManagerImplementation::AtomRef_t;
    using Vector_ref = typename Parent::Vector_ref;
    using Vector_t = typename Parent::Vector_t;
    using Positions_ref = Eigen::Map<Eigen::Matrix<double, traits::Dim,
                                                   Eigen::Dynamic>>;
    using AtomTypes_ref = Eigen::Map<Eigen::Matrix<int, 1, Eigen::Dynamic>>;

    static_assert(traits::MaxOrder == 2,
                  "ManagerImplementation needs an atom list "
                  " and can only build a neighbour list (pairs).");

    //! Default constructor
    AdaptorNeighbourList() = delete;

    /**
     * Constructs a full neighbourhood list from a given manager and cut-off
     * radius or extends an existing neighbourlist to the next order
     */
    AdaptorNeighbourList(ManagerImplementation & manager, double cutoff);

    //! Copy constructor
    AdaptorNeighbourList(const AdaptorNeighbourList & other) = delete;

    //! Move constructor
    AdaptorNeighbourList(AdaptorNeighbourList && other) = default;

    //! Destructor
    virtual ~AdaptorNeighbourList() = default;

    //! Copy assignment operator
    AdaptorNeighbourList &
    operator=(const AdaptorNeighbourList & other) = delete;

    //! Move assignment operator
    AdaptorNeighbourList & operator=(AdaptorNeighbourList && other) = default;

    /**
     * Updates just the adaptor assuming the underlying manager was
     * updated. this function invokes building either the neighbour list or to
     * make triplets, quadruplets, etc. depending on the MaxOrder
     */
    void update();

    //! Updates the underlying manager as well as the adaptor
    template<class ... Args>
    void update(Args&&... arguments);

    //! Returns cutoff radius of the neighbourhood manager
    inline double get_cutoff() const {return this->cutoff;}

    /**
     * Returns the linear indices of the clusters (whose atom indices are stored
     * in counters). For example when counters is just the list of atoms, it
     * returns the index of each atom. If counters is a list of pairs of indices
     * (i.e. specifying pairs), for each pair of indices i,j it returns the
     * number entries in the list of pairs before i,j appears.
     */
    template<size_t Order>
    inline size_t get_offset_impl(const std::array<size_t, Order>
                                  & counters) const;

    //! Returns the number of clusters of size cluster_size
    inline size_t get_nb_clusters(size_t cluster_size) const {
      if (cluster_size == 1) {
        return this->manager.get_nb_clusters(cluster_size);
      } else if (cluster_size == 2) {
        return this->neighbours.size();
      } else {
        throw std::string("ERREUR : cluster_size > 2");
      }
    }

    //! Returns number of clusters of the original manager
    inline size_t get_size() const {
      return this->manager.get_size();
    }

    //! total number of atoms used for neighbour list, including ghosts
    inline size_t get_size_with_ghosts() const{
      return this->n_i_atoms+this->n_j_atoms;
    }

    //! Returns position of an atom with index atom_index
    inline Vector_ref get_position(const size_t & atom_index) {
      if (atom_index < n_i_atoms) {
        return this->manager.get_position(atom_index);
      } else {
        return this->get_ghost_position(atom_index - this->n_i_atoms);
      }
    }

    //! ghost positions are only available for MaxOrder == 2
    inline Vector_ref get_ghost_position(const size_t & atom_index) {
      auto p = this->get_ghost_positions();
      auto * xval{p.col(atom_index).data()};
      return Vector_ref(xval);
    }

    inline Positions_ref get_ghost_positions() {
      return Positions_ref(this->ghost_positions.data(), traits::Dim,
                           this->ghost_positions.size() / traits::Dim);
    }

    //! ghost types are only available for MaxOrder=2
    inline int & get_ghost_type(const size_t & atom_index) {
      auto p = this->get_ghost_types();
      return p(atom_index);
    }

    //! provides access to the atomic types of ghost atoms
    inline AtomTypes_ref get_ghost_types() {
      AtomTypes_ref val(this->ghost_types.data(), 1, this->ghost_types.size());
      return val;
    }


    //! Returns position of the given atom object (useful for users)
    inline Vector_ref get_position(const AtomRef_t & atom) {
      return this->manager.get_position(atom.get_index());
    }

    /**
     * Returns the id of the index-th (neighbour) atom of the cluster that is
     * the full structure/atoms object, i.e. simply the id of the index-th atom
     */
    inline int get_cluster_neighbour(const Parent& /*parent*/,
                                     size_t index) const {
      return this->manager.get_cluster_neighbour(this->manager, index);
    }

    //! Returns the id of the index-th neighbour atom of a given cluster
    template<size_t Order, size_t Layer>
    inline int get_cluster_neighbour(const ClusterRefKey<Order, Layer>
                                     & cluster,
                                     size_t index) const {
      static_assert(Order < traits::MaxOrder,
                    "this implementation only handles up to traits::MaxOrder");

      // necessary helper construct for static branching
      using IncreaseHelper_t =
        internal::IncreaseHelper<Order == (traits::MaxOrder-1)>;

      if (Order < (traits::MaxOrder-1)) {
        return IncreaseHelper_t::get_cluster_neighbour(this->manager, cluster,
                                                       index);
      } else {
        auto && offset = this->offsets[cluster.get_cluster_index(Layer)];
        return this->neighbours[offset + index];
      }
    }

    //! Returns atom type given an atom index, also works for ghost atoms
    inline int get_atom_type(const size_t & atom_index) {
      if (atom_index < this->n_i_atoms) {
        return this->manager.get_atom_type(atom_index);
      } else {
        return this->get_ghost_type(atom_index - this->n_i_atoms);
      }
    }

    //! Returns the number of neighbors of a given cluster
    template<size_t Order, size_t Layer>
    inline size_t get_cluster_size(const ClusterRefKey<Order, Layer>
                                   & cluster) const {

      static_assert(Order <= traits::MaxOrder,
                    "this implementation handles only the respective MaxOrder");

<<<<<<< HEAD
=======
      // TODO: what happens for cluster order 1?
>>>>>>> 60b7903d
      auto access_index = cluster.get_cluster_index(Layer);
      return nb_neigh[access_index];
    }

  protected:
    /* ---------------------------------------------------------------------- */
    /**
     * This function, including the storage of ghost atom positions is
     * necessary, because the underlying manager is not known at this
     * layer. Therefore we can not add positions to the existing array, but have
     * to add positions to a ghost array. This also means, that the get_position
     * function will need to branch, depending on the atom_index > n_i_atoms and
     * offset with n_j_atoms to access ghost positions.
     */
    inline void add_ghost_atom(const int & atom_index,
                               const Vector_t & position,
                               const int & atom_type) {
      this->ghost_atom_indices.push_back(atom_index);
      this->ghost_types.push_back(atom_type);
      for (auto dim{0}; dim < traits::Dim; ++dim) {
        this->ghost_positions.push_back(position(dim));
      }
      this->n_j_atoms++;
    }

    //! Extends the list containing the number of neighbours with a 0
    inline void add_entry_number_of_neighbours() {
      this->nb_neigh.push_back(0);
    }

    //! Sets the correct offsets for accessing neighbours
    inline void set_offsets() {
      auto n_tuples{nb_neigh.size()};
      this->offsets.reserve(n_tuples);
      this->offsets.resize(1);
      for (size_t i{0}; i < n_tuples; ++i) {
        this->offsets.emplace_back(this->offsets[i] + this->nb_neigh[i]);
      }
    }

    /* ---------------------------------------------------------------------- */
    //! full neighbour list with linked cell algorithm
    void make_full_neighbour_list();

    /* ---------------------------------------------------------------------- */
    //! reference to underlying structure manager
    ManagerImplementation & manager;

    //! Cutoff radius for neighbour list
    const double cutoff;

    //! Stores additional atom indices of current Order (only ghost atoms)
    std::vector<size_t> ghost_atom_indices{};

    //! Stores the number of neighbours for every atom
    std::vector<size_t> nb_neigh{};

    //! Stores all neighbours (atomic indices) in a list in sequence of atoms
    std::vector<size_t> neighbours{};

    //! Stores the offset for each atom to accessing `neighbours`, this variable
    //! provides the entry point in the neighbour list, `nb_neigh` the number
    //! from the entry point
    std::vector<size_t> offsets{};

    size_t cluster_counter{0};

    //! number of i atoms, i.e. centers from underlying manager
    size_t n_i_atoms;
    /**
     * number of ghost atoms (given by periodicity) filled during full
     * neighbourlist build
     */
    size_t n_j_atoms;

    //! ghost atom positions
    std::vector<double> ghost_positions{};

    //! ghost atom type
    std::vector<int> ghost_types{};
  private:
  };

  /* ---------------------------------------------------------------------- */
  //! Constructor of the pair list manager
  template <class ManagerImplementation>
  AdaptorNeighbourList<ManagerImplementation>::
  AdaptorNeighbourList(ManagerImplementation & manager, double cutoff):
    manager{manager},
    cutoff{cutoff},
    ghost_atom_indices{},
    nb_neigh{},
    offsets{},
    n_i_atoms{manager.get_size()},
    n_j_atoms{0}
  {
    static_assert(not(traits::MaxOrder < 1),
                  "No atom list in manager");
  }

  /* ---------------------------------------------------------------------- */
  /**
   * build a neighbour list based on atomic positions, types and indices, in the
   * following the needed data structures are initialized, after construction,
   * this function must be called to invoke the neighbour list algorithm
   */
  template <class ManagerImplementation>
  void AdaptorNeighbourList<ManagerImplementation>::update() {
    // initialize necessary data structure
    this->nb_neigh.resize(0);
    this->offsets.resize(0);
    this->neighbours.resize(0);
    this->ghost_types.resize(0);
    // actual call for building the neighbour list
    this->make_full_neighbour_list();
  }

  /* ---------------------------------------------------------------------- */
  /**
   * Builds full neighbour list. Triclinicity is accounted for. The general idea
   * is to anchor a mesh at the origin of the supplied cell (assuming it is at
   * the origin). Then the mesh is extended into space until it is as big as the
   * maximum cell coordinate plus one cutoff in each direction. This mesh has
   * boxes of size ``cutoff``. Depending on the periodicity of the mesh, ghost
   * atoms are added by shifting all i-atoms by the cell vectors corresponding
   * to the desired periodicity. All i-atoms and the ghost atoms are then sorted
   * into the respective boxes of the cartesian mesh and a stencil anchored at
   * the box of the i-atoms is used to build the atom neighbourhoods from the 9
   * (2d) or 27 (3d) boxes, which is checked for the neighbourhood. Correct
   * periodicity is ensured by the placement of the ghost atoms. The resulting
   * neighbourlist is full and not strict.
   */
  template <class ManagerImplementation>
  void AdaptorNeighbourList<ManagerImplementation>::make_full_neighbour_list() {
    using Vector_t = Eigen::Matrix<double, traits::Dim, 1>;

    // short hands for variable
    constexpr auto dim{traits::Dim};

    auto cell{this->manager.get_cell()};
    double cutoff{this->cutoff};

    std::array<int, dim> nboxes_per_dim{};

    // vector for storing the atom indices of each box
    std::vector<std::vector<int>> atoms_in_box{};

    // minimum/maximum coordinate of mesh for neighbour list; depends on cell
    // triclinicity and cutoff, coordinates of the mesh are relative to the
    // origin of the given cell.
    Vector_t mesh_min{Vector_t::Zero()};
    Vector_t mesh_max{Vector_t::Zero()};

    // max and min multipliers for number of cells in mesh per dimension in
    // units of cell vectors to be filled from max/min mesh positions and used
    // to construct ghost positions
    std::array<int, dim> m_min{};
    std::array<int, dim> m_max{};

    // Mesh related stuff for neighbour boxes. Calculate min and max of the mesh
    // in cartesian coordinates and relative to the cell origin.  mesh_min is
    // the origin of the mesh; mesh_max is the maximum coordinate of the mesh;
    // nboxes_per_dim is the number of mesh boxes in each dimension, not to be
    // confused with the number of cells to ensure periodicity
    for (auto i{0}; i < dim; ++i) {
      auto min_coord = std::min(0., cell.row(i).minCoeff());
      auto max_coord = std::max(0., cell.row(i).maxCoeff());

      // minimum is given by -cutoff and a delta to avoid ambiguity during cell
      // sorting of atom position e.g. at x = (0,0,0).
      auto epsilon = 0.25 * cutoff;
<<<<<<< HEAD
      mesh_min[i] = min_coord - cutoff - epsilon;
=======
      mesh_min[i] = min_coord - cutoff  - epsilon;
>>>>>>> 60b7903d
      auto lmesh = std::fabs(mesh_min[i]) + max_coord + 2*cutoff;
      int n = std::ceil(lmesh / cutoff);
      auto lmax = n * cutoff - std::fabs(mesh_min[i]);
      mesh_max[i] = lmax;
      nboxes_per_dim[i] = n;
    }

    // Periodicity related multipliers. Now the mesh coordinates are calculated
    // in units of cell vectors. m_min and m_max give the number of repetitions
    // of the cell in each cell vector direction
    constexpr int ncorners = internal::ipow(2, dim);
    Eigen::Matrix<double, dim, ncorners> xpos{};
    std::array<double, dim*2> mesh_bounds{};
    for (auto i{0}; i < dim; ++i) {
      mesh_bounds[i] = mesh_min[i];
      mesh_bounds[i+dim] = mesh_max[i];
    }

    // Get the mesh bounds to solve for the multiplicators
    int n{0};
    for (auto && coord : internal::MeshBounds<dim>{mesh_bounds}) {
      xpos.col(n) = Eigen::Map<Eigen::Matrix<double, dim, 1>> (coord.data());
      n++;
    }

    // solve inverse problem for all multipliers
    auto cell_inv{cell.inverse().eval()};
    auto multiplicator{cell_inv*xpos.eval()};
    auto xmin = multiplicator.rowwise().minCoeff();
    auto xmax = multiplicator.rowwise().maxCoeff();

    // find max and min multipliers for cell vectors
    for (auto i{0}; i < dim; ++i) {
      m_min[i] = std::floor(xmin(i));
      m_max[i] = std::ceil(xmax(i));
    }

    // TODO possible future optimization for cells large triclinicity: use
    // triclinic coordinates and explicitly check for the 'skin' around the cell
    // and rotate the cell to have the lower triangular form
    std::array<int, dim> periodic_max{};
    std::array<int, dim> periodic_min{};
    std::array<int, dim> repetitions{};
    auto periodicity = this->manager.get_periodic_boundary_conditions();
    size_t ntot{1};

    // calculate number of actual repetitions of cell, depending on periodicity
    for (auto i{0}; i < dim; ++i) {
      if (periodicity[i]) {
        periodic_max[i] = m_max[i];
        periodic_min[i] = m_min[i];
      } else {
        periodic_max[i] = 0;
        periodic_min[i] = 0;
      }
      auto nrep_in_dim = -periodic_min[i] + periodic_max[i] + 1;
      repetitions[i] = nrep_in_dim;
      ntot *= nrep_in_dim;
    }

    // generate ghost atom indices and positions
    for (auto atom : this->get_manager()) {

      auto pos = atom.get_position();
      auto atom_type = atom.get_atom_type();

      for (auto && p_image : internal::PeriodicImages<dim>
        {periodic_min, repetitions, ntot}) {

        int ncheck{0};
        for (auto i{0}; i < dim; ++i) ncheck += std::abs(p_image[i]);
        // exclude cell itself
        if(ncheck > 0) {
          Vector_t pos_ghost{pos};

          for (auto i{0}; i < dim; ++i) {
            pos_ghost += cell.col(i) * p_image[i];
          }

          auto flag_inside =
            internal::position_in_bounds(mesh_min, mesh_max, pos_ghost);

          if (flag_inside) {
            // next atom index is size, since start is at index = 0
            auto new_atom_index = this->get_size_with_ghosts();
            this->add_ghost_atom(new_atom_index, pos_ghost, atom_type);
          }
        }
      }
    }

    // neighbour boxes
    internal::IndexContainer<dim> atom_id_cell{nboxes_per_dim};

    // sorting i-atoms into boxes
    for (size_t i{0}; i < this->n_i_atoms; ++i) {
      Vector_t pos = this->get_position(i);
      Vector_t dpos = pos - mesh_min;
      auto idx = internal::get_box_index(dpos, cutoff);
      atom_id_cell[idx].push_back(i);
    }

    // sorting ghost atoms into boxes
    for (size_t i{0}; i < this->n_j_atoms; ++i) {
      Vector_t ghost_pos = this->get_ghost_position(i);
      Vector_t dpos = ghost_pos - mesh_min;
      auto idx  = internal::get_box_index(dpos, cutoff);
      auto ghost_atom_index = i + this->n_i_atoms;
      atom_id_cell[idx].push_back(ghost_atom_index);
    }

    // go through all atoms and build neighbour list
    int offset{0};
    for (size_t i{0}; i < this->n_i_atoms; ++i) {
      int nneigh{0};
      Vector_t pos = this->get_position(i);
      Vector_t dpos = pos - mesh_min;
      auto idx = internal::get_box_index(dpos, cutoff);
      auto current_j_atoms = internal::get_neighbours(i, idx, atom_id_cell);

      for (auto j : current_j_atoms) {
        this->neighbours.push_back(j);
        nneigh++;
      }
      this->nb_neigh.push_back(nneigh);
      this->offsets.push_back(offset);
      offset += nneigh;
    }

    // get cluster indices and fill them up in the first order
    auto & atom_cluster_indices{std::get<0>(this->cluster_indices_container)};
    auto & pair_cluster_indices{std::get<1>(this->cluster_indices_container)};
    atom_cluster_indices.fill_sequence();
    pair_cluster_indices.fill_sequence();
  }

  /* ---------------------------------------------------------------------- */
  /**
   * Returns the linear indices of the clusters (whose atom indices
   * are stored in counters). For example when counters is just the list
   * of atoms, it returns the index of each atom. If counters is a list of pairs
   * of indices (i.e. specifying pairs), for each pair of indices i,j it returns
   * the number entries in the list of pairs before i,j appears.
   */
  template<class ManagerImplementation>
  template<size_t Order>
  inline size_t AdaptorNeighbourList<ManagerImplementation>::
  get_offset_impl(const std::array<size_t, Order> & counters) const {
    // The static assert with <= is necessary, because the template parameter
    // ``Order`` is one Order higher than the MaxOrder at the current
    // level. The return type of this function is used to build the next Order
    // iteration.
    static_assert(Order <= traits::MaxOrder,
                  "this implementation handles only up to the respective"
                  " MaxOrder");
    return this->offsets[counters.front()];
  }
}  // rascal

#endif /* ADAPTOR_NEIGHBOUR_LIST_H */<|MERGE_RESOLUTION|>--- conflicted
+++ resolved
@@ -582,18 +582,14 @@
       }
     }
 
+    // TODO: there might be a mismatch between name and functionality
+    // more details needed
     //! Returns the number of neighbors of a given cluster
     template<size_t Order, size_t Layer>
     inline size_t get_cluster_size(const ClusterRefKey<Order, Layer>
                                    & cluster) const {
-
       static_assert(Order <= traits::MaxOrder,
-                    "this implementation handles only the respective MaxOrder");
-
-<<<<<<< HEAD
-=======
-      // TODO: what happens for cluster order 1?
->>>>>>> 60b7903d
+                  "this implementation handles only the respective MaxOrder");
       auto access_index = cluster.get_cluster_index(Layer);
       return nb_neigh[access_index];
     }
@@ -765,11 +761,7 @@
       // minimum is given by -cutoff and a delta to avoid ambiguity during cell
       // sorting of atom position e.g. at x = (0,0,0).
       auto epsilon = 0.25 * cutoff;
-<<<<<<< HEAD
       mesh_min[i] = min_coord - cutoff - epsilon;
-=======
-      mesh_min[i] = min_coord - cutoff  - epsilon;
->>>>>>> 60b7903d
       auto lmesh = std::fabs(mesh_min[i]) + max_coord + 2*cutoff;
       int n = std::ceil(lmesh / cutoff);
       auto lmax = n * cutoff - std::fabs(mesh_min[i]);
