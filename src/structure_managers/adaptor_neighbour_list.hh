--- conflicted
+++ resolved
@@ -290,13 +290,8 @@
     std::vector<size_t> get_neighbours(const int current_atom_index,
                                        const std::array<int, Dim> & ccoord,
                                        const Container_t & boxes) {
-<<<<<<< HEAD
-      std::vector<size_t> neighbours{};
-      for (auto && s: Stencil<Dim>{ccoord}) {
-=======
       std::vector<size_t> neighbours;
       for (auto && s : Stencil<Dim>{ccoord}) {
->>>>>>> 6fbf6978
         for (const auto & neigh : boxes[s]) {
           // avoid adding the current i atom to the neighbour list
           if (neigh != current_atom_index) {
@@ -592,14 +587,8 @@
     template<size_t Order, size_t Layer>
     inline size_t get_cluster_size(const ClusterRefKey<Order, Layer>
                                    & cluster) const {
-<<<<<<< HEAD
       static_assert(Order <= traits::MaxOrder,
-                  "this implementation handles only the respective MaxOrder");
-=======
-      static_assert(Order < traits::MaxOrder,
                     "this implementation handles only the respective MaxOrder");
-
->>>>>>> 6fbf6978
       auto access_index = cluster.get_cluster_index(Layer);
       return nb_neigh[access_index];
     }
@@ -840,13 +829,8 @@
         int ncheck{0};
         for (auto i{0}; i < dim; ++i) ncheck += std::abs(p_image[i]);
         // exclude cell itself
-<<<<<<< HEAD
-        if(ncheck > 0) {
+        if (ncheck > 0) {
           Vector_t pos_ghost{pos};
-=======
-        if (ncheck > 0) {
-          Vector_t pos_ghost = pos;
->>>>>>> 6fbf6978
 
           for (auto i{0}; i < dim; ++i) {
             pos_ghost += cell.col(i) * p_image[i];
