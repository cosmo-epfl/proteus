/**
 * file   adaptor_neighbour_list.hh
 *
 * @author Markus Stricker <markus.stricker@epfl.ch>
 * @author Till Junge <till.junge@epfl.ch>
 *
 * @date   04 Oct 2018
 *
 * @brief implements an adaptor for structure_managers, which
 * creates a full or half neighbourlist if there is none
 *
 * Copyright © 2018 Markus Stricker, Till Junge, COSMO (EPFL), LAMMM (EPFL)
 *
 * librascal is free software; you can redistribute it and/or
 * modify it under the terms of the GNU General Public License as
 * published by the Free Software Foundation, either version 3, or (at
 * your option) any later version.
 *
 * librascal is distributed in the hope that it will be useful, but
 * WITHOUT ANY WARRANTY; without even the implied warranty of
 * MERCHANTABILITY or FITNESS FOR A PARTICULAR PURPOSE. See the GNU
 * General Public License for more details.
 *
 * You should have received a copy of the GNU General Public License
 * along with GNU Emacs; see the file COPYING. If not, write to the
 * Free Software Foundation, Inc., 59 Temple Place - Suite 330,
 * Boston, MA 02111-1307, USA.
 */

#ifndef ADAPTOR_NEIGHBOUR_LIST_H
#define ADAPTOR_NEIGHBOUR_LIST_H

#include "structure_managers/structure_manager.hh"
#include "structure_managers/property.hh"
#include "rascal_utility.hh"
#include "lattice.hh"
#include "basic_types.hh"

#include <typeinfo>
#include <set>
#include <vector>

namespace rascal {
  /**
   * Forward declaration for traits
   */
  template <class ManagerImplementation>
  class AdaptorNeighbourList;

  /**
   * Specialisation of traits for increase <code>MaxOrder</code> adaptor
   */
  template <class ManagerImplementation>
  struct StructureManager_traits<AdaptorNeighbourList<ManagerImplementation>> {

    constexpr static AdaptorTraits::Strict Strict{AdaptorTraits::Strict::no};
    constexpr static bool HasDistances{false};
    constexpr static bool HasDirectionVectors{
      ManagerImplementation::traits::HasDirectionVectors};
    constexpr static int Dim{ManagerImplementation::traits::Dim};
    // New MaxOrder upon construction, by construction should be 2
    constexpr static size_t MaxOrder{ManagerImplementation::traits::MaxOrder+1};
    // extending the layer for the new order
    using LayerByOrder =
      typename LayerExtender<MaxOrder,
                             typename
                             ManagerImplementation::traits::LayerByOrder>::type;
  };

  namespace internal {
    /* ---------------------------------------------------------------------- */
    //! integer base-to-the-power function
    template <typename R, typename I>
    constexpr R ipow(R base, I exponent) {
      static_assert(std::is_integral<I>::value, "Type must be integer");
      R retval{1};
      for (I i = 0; i < exponent; ++i) {
        retval *= base;
      }
      return retval;
    }
    /* ---------------------------------------------------------------------- */
    /**
     * stencil iterator for simple, dimension-dependent stencils to access the
     * neighbouring boxes of the cell algorithm
     */
    template <size_t Dim>
    class Stencil {
    public:
      //! constructor
      Stencil(const std::array<int, Dim> & origin)
        : origin{origin}{};
      //! copy constructor
      Stencil(const Stencil & other) = default;
      //! assignment operator
      Stencil & operator=(const Stencil & other) = default;
      //! destructor
      ~Stencil() = default;

      //! iterators over `` dereferences to cell coordinates
      class iterator
      {
      public:
        using value_type = std::array<int, Dim>; //!< stl conformance
        using const_value_type = const value_type; //!< stl conformance
        using pointer = value_type*; //!< stl conformance
        using iterator_category = std::forward_iterator_tag;//!<stl conformance
        //! constructor
        iterator(const Stencil & stencil, bool begin=true)
          : stencil{stencil}, index{begin? 0: stencil.size()} {}
        //! destructor
        ~iterator() {};
        //! dereferencing
        value_type operator*() const {
          constexpr int size{3};
          std::array<int, Dim> retval{{0}};
          int factor{1};
          for (int i = Dim-1; i >=0; --i) {
            //! -1 for offset of stencil
            retval[i] = this->index/factor%size + this->stencil.origin[i] - 1;
            if (i != 0 ) {
              factor *= size;
            }
          }
          return retval;
        };
        //! pre-increment
        iterator & operator++() {this->index++; return *this;}
        //! inequality
        inline bool operator!=(const iterator & other) const {
          return this->index != other.index;
        };
      protected:
        //! ref to stencils
        const Stencil & stencil;
        //! index of currect pointed-to voxel
        size_t index;
      };
      //! stl conformance
      inline iterator begin() const {return iterator(*this);}
      //! stl conformance
      inline iterator end() const {return iterator(*this, false);}
      //! stl conformance
      inline size_t size() const {return ipow(3, Dim);}
    protected:
      //! locations of this domain
      const std::array<int, Dim> origin;
    };

    /* ---------------------------------------------------------------------- */
    /**
     * Periodic image iterator for easy access to how many images have to be
     * added for ghost atoms.
     */
    template <size_t Dim>
    class PeriodicImages {
    public:
      //! constructor
      PeriodicImages(const std::array<int, Dim> & origin,
                     const std::array<int, Dim> & nrepetitions,
                     const size_t & ntot)
        : origin{origin}, nrepetitions{nrepetitions}, ntot{ntot} {};
      //! copy constructor
      PeriodicImages(const PeriodicImages & other) = default;
      //! assignment operator
      PeriodicImages & operator=(const PeriodicImages & other) = default;
      ~PeriodicImages() = default;

      //! iterators over `` dereferences to cell coordinates
      class iterator
      {
      public:
        using value_type = std::array<int, Dim>; //!< stl conformance
        using const_value_type = const value_type; //!< stl conformance
        using pointer = value_type*; //!< stl conformance
        using iterator_category = std::forward_iterator_tag;//!<stl conformance

        //! constructor
        iterator(const PeriodicImages & periodic_images, bool begin=true)
          : periodic_images{periodic_images},
            index{begin? 0: periodic_images.size()} {}

        ~iterator() {};
        //! dereferencing
        value_type operator*() const {
          std::array<int, Dim> retval{{0}};
          int factor{1};
          for (int i = Dim-1; i >=0; --i) {
            retval[i] = this->index/factor%this->periodic_images.nrepetitions[i]
              + this->periodic_images.origin[i];
            if (i != 0 ) {
              factor *= this->periodic_images.nrepetitions[i];
            }
          }
          return retval;
        };
        //! pre-increment
        iterator & operator++() {this->index++; return *this;}
        //! inequality
        inline bool operator!=(const iterator & other) const {
          return this->index != other.index;
        };

      protected:
        const PeriodicImages & periodic_images; //!< ref to periodic images
        size_t index; //!< index of currect pointed-to pixel
      };
      //! stl conformance
      inline iterator begin() const {return iterator(*this);}
      //! stl conformance
      inline iterator end() const {return iterator(*this, false);}
      //! stl conformance
      inline size_t size() const {return this->ntot;}
    protected:
      const std::array<int, Dim> origin; //!< minimum repetitions
      const std::array<int, Dim> nrepetitions; //!< repetitions in each dimension
      const size_t ntot;
    };

    /* ---------------------------------------------------------------------- */
    /**
     * Mesh bounding coordinates iterator for easy access to the corners of the
     * mesh for evaluating the multipliers necessary to build necessary periodic
     * images, depending on periodicity.
     */
    template <size_t Dim>
    class MeshBounds {
    public:
      //! constructor
      MeshBounds(const std::array<double, 2*Dim> & extent)
        : extent{extent} {};
      //! copy constructor
      MeshBounds(const MeshBounds & other) = default;
      //! assignment operator
      MeshBounds & operator=(const MeshBounds & other) = default;
      ~MeshBounds() = default;

      //! iterators over `` dereferences to mesh bound coordinate
      class iterator
      {
      public:
        using value_type = std::array<double, Dim>; //!< stl conformance
        using const_value_type = const value_type; //!< stl conformance
        using pointer = value_type*; //!< stl conformance
        using iterator_category = std::forward_iterator_tag;//!<stl conformance

        //! constructor
        iterator(const MeshBounds & mesh_bounds, bool begin=true)
          : mesh_bounds{mesh_bounds},
            index{begin? 0: mesh_bounds.size()} {}
        //! destructor
        ~iterator() {};
        //! dereferencing
        value_type operator*() const {
          std::array<double, Dim> retval{{0}};
          constexpr int size{2};
          for (size_t i{0}; i < Dim; ++i) {
            int idx = (this->index/ipow(size,i))%size * Dim + i;
            retval[i] = this->mesh_bounds.extent[idx];
          }
          return retval;
        };
        //! pre-increment
        iterator & operator++() {this->index++; return *this;}
        //! inequality
        inline bool operator!=(const iterator & other) const {
          return this->index != other.index;
        };

      protected:
        const MeshBounds & mesh_bounds; //!< ref to periodic images
        size_t index; //!< index of currect pointed-to voxel
      };
      //! stl conformance
      inline iterator begin() const {return iterator(*this);}
      //! stl conformance
      inline iterator end() const {return iterator(*this, false);}
      //! stl conformance
      inline size_t size() const {return ipow(2, Dim);}
    protected:
      const std::array<double, 2*Dim> extent; //!< repetitions in each dimension
    };

    /* ---------------------------------------------------------------------- */
    //! get dimension dependent neighbour indices (surrounding cell and the cell
    //! itself
    template<size_t Dim, class Container_t>
    std::vector<size_t> get_neighbours(const int current_atom_index,
                                       const std::array<int, Dim> & ccoord,
                                       const Container_t & boxes) {
      std::vector<size_t> neighbours;
      for (auto && s: Stencil<Dim>{ccoord}) {
        for (const auto & neigh : boxes[s]) {
          // avoid adding the current i atom to the neighbour list
          if (neigh != current_atom_index) {
            neighbours.push_back(neigh);
          }
        }
      }
      return neighbours;
    }

    /* ---------------------------------------------------------------------- */
    //! get the cell index for a position
    template<class Vector_t>
    decltype(auto) get_box_index(const Vector_t & position,
                                 const double & rc) {

      auto constexpr dimension{Vector_t::SizeAtCompileTime};

      std::array<int, dimension> nidx{};
      for (auto dim{0}; dim < dimension; ++dim) {
        auto val = position(dim);
        nidx[dim] = int(std::floor(val / rc));
      }
      return nidx;
    }

    /* ---------------------------------------------------------------------- */
    //! get the linear index of a voxel in a given grid
    template <size_t Dim>
    constexpr Dim_t get_index(const std::array<int, Dim> & sizes,
                              const std::array<int, Dim> & ccoord) {
      Dim_t retval{0};
      Dim_t factor{1};
      for (Dim_t i = Dim-1; i >= 0; --i) {
        retval += ccoord[i] * factor;
        if (i != 0) {
          factor *= sizes[i];
        }
      }
      return retval;
    }


    /* ---------------------------------------------------------------------- */
    //! test if position inside
    template <int Dim>
    bool position_in_bounds(const Eigen::Matrix<double, Dim, 1> & min,
                            const Eigen::Matrix<double, Dim, 1> & max,
                            const Eigen::Matrix<double, Dim, 1> & pos) {

      auto pos_lower = pos.array() - min.array();
      auto pos_greater = pos.array() - max.array();

      // check if shifted position inside maximum mesh positions
      auto f_lt = (pos_lower.array() > 0.).all();
      auto f_gt = (pos_greater.array() < 0.).all();

      if (f_lt and f_gt) {
        return true;
      } else {
        return false;
      }
    }

    /* ---------------------------------------------------------------------- */
    /**
     * storage for cell coordinates of atoms depending on the number of
     * dimensions
     */
    template<int Dim>
    class IndexContainer
    {
    public:
      //! Default constructor
      IndexContainer() = delete;

      //! Constructor with size
      IndexContainer(const std::array<int, Dim> & nboxes)
        : nboxes{nboxes} {
        auto ntot = std::accumulate(nboxes.begin(), nboxes.end(),
                                    1, std::multiplies<int>());
        data.resize(ntot);
      }

      //! Copy constructor
      IndexContainer(const IndexContainer &other) = delete;
      //! Move constructor
      IndexContainer(IndexContainer &&other) = delete;
      //! Destructor
      ~IndexContainer(){};
      //! Copy assignment operator
      IndexContainer& operator=(const IndexContainer &other) = delete;
      //! Move assignment operator
      IndexContainer& operator=(IndexContainer &&other) = default;
      //! brackets operator
      std::vector<int> & operator[](const std::array<int, Dim>& ccoord) {
        auto index = get_index(this->nboxes, ccoord);
        return data[index];
      }

      const std::vector<int> & operator[](const std::array<int,
                                          Dim>& ccoord) const {
        auto index = get_index(this->nboxes, ccoord);
        return this->data[index];
      }

    protected:
      //! a vector of atom indices for every box
      std::vector<std::vector<int>> data{};
      //! number of boxes in each dimension
      std::array<int, Dim> nboxes{};
    private:
    };
  }  // internal

  /* ---------------------------------------------------------------------- */
  /**
   * Adaptor that increases the MaxOrder of an existing StructureManager. This
   * means, if the manager does not have a neighbourlist, it is created, if it
   * exists, triplets, quadruplets, etc. lists are created.
   */
  template <class ManagerImplementation>
  class AdaptorNeighbourList: public
  StructureManager<AdaptorNeighbourList<ManagerImplementation>>
  {
  public:
    using Base = StructureManager<AdaptorNeighbourList<ManagerImplementation>>;
    using Parent =
      StructureManager<AdaptorNeighbourList<ManagerImplementation>>;
    using Implementation_t = ManagerImplementation;
    using traits = StructureManager_traits<AdaptorNeighbourList>;
    using AtomRef_t = typename ManagerImplementation::AtomRef_t;
    using Vector_ref = typename Parent::Vector_ref;
    using Vector_t = typename Parent::Vector_t;
    using Positions_ref = Eigen::Map<Eigen::Matrix<double, traits::Dim,
                                                   Eigen::Dynamic>>;
    using AtomTypes_ref = Eigen::Map<Eigen::Matrix<int, 1, Eigen::Dynamic>>;

    static_assert(traits::MaxOrder == 2,
                  "ManagerImplementation needs an atom list "
                  " and can only build a neighbour list (pairs).");

    //! Default constructor
    AdaptorNeighbourList() = delete;

    /**
     * Constructs a full neighbourhood list from a given manager and cut-off
     * radius or extends an existing neighbourlist to the next order
     */
    AdaptorNeighbourList(ManagerImplementation & manager, double cutoff);

    //! Copy constructor
    AdaptorNeighbourList(const AdaptorNeighbourList & other) = delete;

    //! Move constructor
    AdaptorNeighbourList(AdaptorNeighbourList && other) = default;

    //! Destructor
    virtual ~AdaptorNeighbourList() = default;

    //! Copy assignment operator
    AdaptorNeighbourList &
    operator=(const AdaptorNeighbourList & other) = delete;

    //! Move assignment operator
    AdaptorNeighbourList & operator=(AdaptorNeighbourList && other) = default;

    /**
     * Updates just the adaptor assuming the underlying manager was
     * updated. this function invokes building either the neighbour list or to
     * make triplets, quadruplets, etc. depending on the MaxOrder
     */
    void update();

    //! Updates the underlying manager as well as the adaptor
    template<class ... Args>
    void update(Args&&... arguments);

    //! Returns cutoff radius of the neighbourhood manager
    inline double get_cutoff() const {return this->cutoff;}

    /**
     * Returns the linear indices of the clusters (whose atom indices are stored
     * in counters). For example when counters is just the list of atoms, it
     * returns the index of each atom. If counters is a list of pairs of indices
     * (i.e. specifying pairs), for each pair of indices i,j it returns the
     * number entries in the list of pairs before i,j appears.
     */
    template<size_t Order>
    inline size_t get_offset_impl(const std::array<size_t, Order>
                                  & counters) const;

    //! Returns the number of clusters of size cluster_size
    inline size_t get_nb_clusters(size_t cluster_size) const {
      if (cluster_size == 1) {
        return this->manager.get_nb_clusters(cluster_size);
      } else if (cluster_size == 2) {
        return this->neighbours.size();
      } else {
        throw std::string("ERREUR : cluster_size > 2");
      }
    }

    //! Returns number of clusters of the original manager
    inline size_t get_size() const {
      return this->manager.get_size();
    }

    //! total number of atoms used for neighbour list, including ghosts
    inline size_t get_size_with_ghosts() const{
      return this->n_i_atoms+this->n_j_atoms;
    }

    //! Returns position of an atom with index atom_index
    inline Vector_ref get_position(const size_t & atom_index) {
      if (atom_index < n_i_atoms) {
        return this->manager.get_position(atom_index);
      } else {
        return this->get_ghost_position(atom_index - this->n_i_atoms);
      }
    }

    //! ghost positions are only available for MaxOrder == 2
    inline Vector_ref get_ghost_position(const size_t & atom_index) {
      auto p = this->get_ghost_positions();
      auto * xval{p.col(atom_index).data()};
      return Vector_ref(xval);
    }

    inline Positions_ref get_ghost_positions() {
      return Positions_ref(this->ghost_positions.data(), traits::Dim,
                           this->ghost_positions.size() / traits::Dim);
    }

    //! ghost types are only available for MaxOrder=2
    inline int & get_ghost_type(const size_t & atom_index) {
      auto p = this->get_ghost_types();
      return p(atom_index);
    }

    //! provides access to the atomic types of ghost atoms
    inline AtomTypes_ref get_ghost_types() {
      AtomTypes_ref val(this->ghost_types.data(), 1, this->ghost_types.size());
      return val;
    }


    //! Returns position of the given atom object (useful for users)
    inline Vector_ref get_position(const AtomRef_t & atom) {
      return this->manager.get_position(atom.get_index());
    }
    
    /**
     * Returns the id of the index-th (neighbour) atom of the cluster that is
     * the full structure/atoms object, i.e. simply the id of the index-th atom
     */
    inline int get_cluster_neighbour(const Parent& /*parent*/,
                                     size_t index) const {
      return this->manager.get_cluster_neighbour(this->manager, index);
    }

    //! Returns the id of the index-th neighbour atom of a given cluster
    template<size_t Order, size_t Layer>
    inline int get_cluster_neighbour(const ClusterRefKey<Order, Layer>
                                     & cluster,
                                     size_t index) const {
      static_assert(Order < traits::MaxOrder,
                    "this implementation only handles up to traits::MaxOrder");

      // necessary helper construct for static branching
      using IncreaseHelper_t =
        internal::IncreaseHelper<Order == (traits::MaxOrder-1)>;

      if (Order < (traits::MaxOrder-1)) {
        return IncreaseHelper_t::get_cluster_neighbour(this->manager, cluster,
                                                       index);
      } else {
        auto && offset = this->offsets[cluster.get_cluster_index(Layer)];
        return this->neighbours[offset + index];
      }
    }

    //! Returns atom type given an atom index, also works for ghost atoms
    inline int get_atom_type(const size_t & atom_index) {
      if (atom_index < this->n_i_atoms) {
        return this->manager.get_atom_type(atom_index);
      } else {
        return this->get_ghost_type(atom_index - this->n_i_atoms);
      }
    }

    //! Returns the number of neighbors of a given cluster
    template<size_t Order, size_t Layer>
    inline size_t get_cluster_size(const ClusterRefKey<Order, Layer>
                                   & cluster) const {

      static_assert(Order <= traits::MaxOrder,
                    "this implementation handles only the respective MaxOrder");

<<<<<<< HEAD
      if (Order == 1){
        // since it is the neighbour list step, this->manager is of Order 1
        // using this->manager to get this answer forces compilation of 
        // get_cluster_size with order==2 which raise an assert
        return 1;
      } else {
        auto access_index = cluster.get_cluster_index(Layer);
        return nb_neigh[access_index];
      }
=======
      auto access_index = cluster.get_cluster_index(Layer);
      return nb_neigh[access_index];
>>>>>>> 9ecdb344
    }

  protected:
    /* ---------------------------------------------------------------------- */
    /**
     * This function, including the storage of ghost atom positions is
     * necessary, because the underlying manager is not known at this
     * layer. Therefore we can not add positions to the existing array, but have
     * to add positions to a ghost array. This also means, that the get_position
     * function will need to branch, depending on the atom_index > n_i_atoms and
     * offset with n_j_atoms to access ghost positions.
     */
    inline void add_ghost_atom(const int & atom_index,
                               const Vector_t & position,
                               const int & atom_type) {
      this->ghost_atom_indices.push_back(atom_index);
      this->ghost_types.push_back(atom_type);
      for (auto dim{0}; dim < traits::Dim; ++dim) {
        this->ghost_positions.push_back(position(dim));
      }
      this->n_j_atoms++;
    }

    //! Extends the list containing the number of neighbours with a 0
    inline void add_entry_number_of_neighbours() {
      this->nb_neigh.push_back(0);
    }

    //! Adds a given atom index as new cluster neighbour
    inline void add_neighbour_of_cluster(const int atom_index) {
      //! adds `atom_index` to neighbours
      this->neighbours.push_back(atom_index);
      //! increases the number of neighbours
      this->nb_neigh.back()++;
    }

    //! Sets the correct offsets for accessing neighbours
    inline void set_offsets() {
      auto n_tuples{nb_neigh.size()};
      this->offsets.reserve(n_tuples);
      this->offsets.resize(1);
      for (size_t i{0}; i < n_tuples; ++i) {
        this->offsets.emplace_back(this->offsets[i] + this->nb_neigh[i]);
      }
    }

    /* ---------------------------------------------------------------------- */
    //! full neighbour list with linked cell algorithm
    void make_full_neighbour_list();

    /* ---------------------------------------------------------------------- */
    //! reference to underlying structure manager
    ManagerImplementation & manager;

    //! Cutoff radius for neighbour list
    const double cutoff;

    //! Stores additional atom indices of current Order (only ghost atoms)
    std::vector<size_t> ghost_atom_indices{};

    //! Stores the number of neighbours for every atom
    std::vector<size_t> nb_neigh{};

    //! Stores all neighbours (atomic indices) in a list in sequence of atoms
    std::vector<size_t> neighbours{};

    //! Stores the offset for each atom to accessing `neighbours`, this variable
    //! provides the entry point in the neighbour list, `nb_neigh` the number
    //! from the entry point
    std::vector<size_t> offsets{};

    size_t cluster_counter{0};

    //! number of i atoms, i.e. centers from underlying manager
    size_t n_i_atoms;
    /**
     * number of ghost atoms (given by periodicity) filled during full
     * neighbourlist build
     */
    size_t n_j_atoms;

    //! ghost atom positions
    std::vector<double> ghost_positions{};

    //! ghost atom type
    std::vector<int> ghost_types{};
  private:
  };

  /* ---------------------------------------------------------------------- */
  //! Constructor of the pair list manager
  template <class ManagerImplementation>
  AdaptorNeighbourList<ManagerImplementation>::
  AdaptorNeighbourList(ManagerImplementation & manager, double cutoff):
    manager{manager},
    cutoff{cutoff},
    ghost_atom_indices{},
    nb_neigh{},
    offsets{},
    n_i_atoms{manager.get_size()},
    n_j_atoms{0}
  {
    static_assert(not(traits::MaxOrder < 1),
                  "No atom list in manager");
  }

  /* ---------------------------------------------------------------------- */
  /**
   * build a neighbour list based on atomic positions, types and indices, in the
   * following the needed data structures are initialized, after construction,
   * this function must be called to invoke the neighbour list algorithm
   */
  template <class ManagerImplementation>
  void AdaptorNeighbourList<ManagerImplementation>::update() {
    // initialize necessary data structure
    this->nb_neigh.resize(0);
    this->offsets.resize(0);
    this->neighbours.resize(0);
    this->ghost_types.resize(0);
    // actual call for building the neighbour list
    this->make_full_neighbour_list();
  }

  /* ---------------------------------------------------------------------- */
  /**
   * Builds full neighbour list. Triclinicity is accounted for. The general idea
   * is to anchor a mesh at the origin of the supplied cell (assuming it is at
   * the origin). Then the mesh is extended into space until it is as big as the
   * maximum cell coordinate plus one cutoff in each direction. This mesh has
   * boxes of size ``cutoff``. Depending on the periodicity of the mesh, ghost
   * atoms are added by shifting all i-atoms by the cell vectors corresponding
   * to the desired periodicity. All i-atoms and the ghost atoms are then sorted
   * into the respective boxes of the cartesian mesh and a stencil anchored at
   * the box of the i-atoms is used to build the atom neighbourhoods from the 9
   * (2d) or 27 (3d) boxes, which is checked for the neighbourhood. Correct
   * periodicity is ensured by the placement of the ghost atoms. The resulting
   * neighbourlist is full and not strict.
   */
  template <class ManagerImplementation>
  void AdaptorNeighbourList<ManagerImplementation>::make_full_neighbour_list() {
    using Vector_t = Eigen::Matrix<double, traits::Dim, 1>;

    // short hands for variable
    constexpr auto dim{traits::Dim};

    auto cell{this->manager.get_cell()};
    double cutoff{this->cutoff};

    std::array<int, dim> nboxes_per_dim{};

    // vector for storing the atom indices of each box
    std::vector<std::vector<int>> atoms_in_box{};

    // minimum/maximum coordinate of mesh for neighbour list; depends on cell
    // triclinicity and cutoff, coordinates of the mesh are relative to the
    // origin of the given cell.
    Vector_t mesh_min{Vector_t::Zero()};
    Vector_t mesh_max{Vector_t::Zero()};

    // max and min multipliers for number of cells in mesh per dimension in
    // units of cell vectors
    std::array<int, dim> m_min{};
    std::array<int, dim> m_max{};

    // Mesh related stuff for neighbour boxes. Calculate min and max of the mesh
    // in cartesian coordinates and relative to the cell origin.  mesh_min is
    // the origin of the mesh; mesh_max is the maximum coordinate of the mesh;
    // nboxes_per_dim is the number of mesh boxes in each dimension, not to be
    // confused with the number of cells to ensure periodicity
    for (auto i{0}; i < dim; ++i) {
      auto min_coord = std::min(0., cell.row(i).minCoeff());
      auto max_coord = std::max(0., cell.row(i).maxCoeff());

      // minimum is given by -cutoff and a delta to avoid ambiguity during cell
      // sorting of atom position e.g. at x = (0,0,0).
      auto epsilon = 0.25 * cutoff;
      mesh_min[i] = min_coord - cutoff - epsilon;
      auto lmesh = std::fabs(mesh_min[i]) + max_coord + cutoff;
      int n = std::ceil(lmesh / cutoff);
      auto lmax = n * cutoff - std::fabs(mesh_min[i]);
      mesh_max[i] = lmax;
      nboxes_per_dim[i] = n;
    }

    // Periodicity related multipliers. Now the mesh coordinates are calculated
    // in units of cell vectors. m_min and m_max give the number of repetitions
    // of the cell in each cell vector direction
    constexpr int ncorners = internal::ipow(2, dim);
    Eigen::Matrix<double, dim, ncorners> xpos{};
    std::array<double, dim*2> mesh_bounds{};
    for (auto i{0}; i < dim; ++i) {
      mesh_bounds[i] = mesh_min[i];
      mesh_bounds[i+dim] = mesh_max[i];
    }

    // Get the mesh bounds to solve for the multiplicators
    int n{0};
    for (auto && coord : internal::MeshBounds<dim>{mesh_bounds}) {
      xpos.col(n) = Eigen::Map<Eigen::Matrix<double, dim, 1>> (coord.data());
      n++;
    }
    // solve for all multipliers
    auto multiplicator{cell.ldlt().solve(xpos).eval()};
    auto xmin = multiplicator.rowwise().minCoeff();
    auto xmax = multiplicator.rowwise().maxCoeff();

    for (auto i{0}; i < dim; ++i) {
      // +/- 1 because of the "zero" cell, the cell itself
      m_min[i] = std::floor(xmin(i)) - 1;
      m_max[i] = std::ceil(xmax(i)) + 1;
    }

    // TODO possible future optimization for cells large triclinicity: use
    // triclinic coordinates and explicitly check for the 'skin' around the cell
    // and rotate the cell to have the lower triangular form
    std::array<int, dim> periodic_max{};
    std::array<int, dim> periodic_min{};
    std::array<int, dim> repetitions{};
    auto periodicity = this->manager.get_periodic_boundary_conditions();
    size_t ntot{1};

    // calculate number of actual repetitions of cell, depending on periodicity
    for (auto i{0}; i < dim; ++i) {
      if (periodicity[i]) {
        periodic_max[i] = m_max[i];
        periodic_min[i] = m_min[i];
      } else {
        periodic_max[i] = 0;
        periodic_min[i] = 0;
      }
      auto nrep_in_dim = -periodic_min[i] + periodic_max[i] + 1;
      repetitions[i] = nrep_in_dim;
      ntot *= nrep_in_dim;
    }

    // generate ghost atom indices and positions
    for (auto atom : this->get_manager()) {

      auto pos = atom.get_position();
      auto atom_type = atom.get_atom_type();

      for (auto && p_image : internal::PeriodicImages<dim>
        {periodic_min, repetitions, ntot}) {

        int ncheck{0};
        for (auto i{0}; i < dim; ++i) ncheck += std::abs(p_image[i]);

        // exclude cell itself
        if(ncheck > 0) {
          Vector_t pos_ghost = pos;

          for (auto i{0}; i < dim; ++i) {
            pos_ghost += cell.col(i) * p_image[i];
          }

          auto flag_inside =
            internal::position_in_bounds(mesh_min, mesh_max, pos_ghost);

          if (flag_inside) {
            // next atom index is size, since start is at index = 0
            auto new_atom_index = this->get_size_with_ghosts();
            this->add_ghost_atom(new_atom_index, pos_ghost, atom_type);
          }
        }
      }
    }

    // neighbour boxes
    internal::IndexContainer<dim> atom_id_cell{nboxes_per_dim};

    // sorting i-atoms into boxes
    for (size_t i{0}; i < this->n_i_atoms; ++i) {
      Vector_t pos = this->get_position(i);
      Vector_t dpos = pos - mesh_min;
      auto idx = internal::get_box_index(dpos, cutoff);
      atom_id_cell[idx].push_back(i);
    }

    // sorting ghost atoms into boxes
    for (size_t i{0}; i < this->n_j_atoms; ++i) {
      Vector_t ghost_pos = this->get_ghost_position(i);
      Vector_t dpos = ghost_pos - mesh_min;
      auto idx  = internal::get_box_index(dpos, cutoff);
      auto ghost_atom_index = i + this->n_i_atoms;
      atom_id_cell[idx].push_back(ghost_atom_index);
    }

    // go through all atoms and build neighbour list
    int offset{0};
    for (size_t i{0}; i < this->n_i_atoms; ++i) {
      int nneigh{0};
      Vector_t pos = this->get_position(i);
      Vector_t dpos = pos - mesh_min;
      auto idx = internal::get_box_index(dpos, cutoff);
      auto current_j_atoms = internal::get_neighbours(i, idx, atom_id_cell);

      for (auto j : current_j_atoms) {
        this->neighbours.push_back(j);
        nneigh++;
      }
      this->nb_neigh.push_back(nneigh);
      this->offsets.push_back(offset);
      offset += nneigh;
    }

    // get cluster indices and fill them up in the first order
    auto & atom_cluster_indices{std::get<0>(this->cluster_indices_container)};
    auto & pair_cluster_indices{std::get<1>(this->cluster_indices_container)};
    atom_cluster_indices.fill_sequence();
    pair_cluster_indices.fill_sequence();
  }

  /* ---------------------------------------------------------------------- */
  /**
   * Returns the linear indices of the clusters (whose atom indices
   * are stored in counters). For example when counters is just the list
   * of atoms, it returns the index of each atom. If counters is a list of pairs
   * of indices (i.e. specifying pairs), for each pair of indices i,j it returns
   * the number entries in the list of pairs before i,j appears.
   */
  template<class ManagerImplementation>
  template<size_t Order>
  inline size_t AdaptorNeighbourList<ManagerImplementation>::
  get_offset_impl(const std::array<size_t, Order> & counters) const {
    // The static assert with <= is necessary, because the template parameter
    // ``Order`` is one Order higher than the MaxOrder at the current
    // level. The return type of this function is used to build the next Order
    // iteration.
    static_assert(Order <= traits::MaxOrder,
                  "this implementation handles only up to the respective"
                  " MaxOrder");
    return this->offsets[counters.front()];
  }
}  // rascal

#endif /* ADAPTOR_NEIGHBOUR_LIST_H */<|MERGE_RESOLUTION|>--- conflicted
+++ resolved
@@ -589,20 +589,8 @@
       static_assert(Order <= traits::MaxOrder,
                     "this implementation handles only the respective MaxOrder");
 
-<<<<<<< HEAD
-      if (Order == 1){
-        // since it is the neighbour list step, this->manager is of Order 1
-        // using this->manager to get this answer forces compilation of 
-        // get_cluster_size with order==2 which raise an assert
-        return 1;
-      } else {
-        auto access_index = cluster.get_cluster_index(Layer);
-        return nb_neigh[access_index];
-      }
-=======
       auto access_index = cluster.get_cluster_index(Layer);
       return nb_neigh[access_index];
->>>>>>> 9ecdb344
     }
 
   protected:
