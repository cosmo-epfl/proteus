--- conflicted
+++ resolved
@@ -28,15 +28,6 @@
  * Boston, MA 02111-1307, USA.
  */
 
-<<<<<<< HEAD
-/*
- * ==================================================
- *  OBSOLETE NOT NECESSARY TO CHANGE, EOL DETERMINED
- * ==================================================
- */
-
-=======
->>>>>>> b1ba597b
 #ifndef SPECIES_MANAGER_H
 #define SPECIES_MANAGER_H
 
@@ -76,14 +67,6 @@
   class SpeciesManager
   {
   public:
-<<<<<<< HEAD
-    using Species_t = int;
-    using Dummy_t = char;
-    using SubManagerType =
-      std::conditional_t<(Layer != MaxLayer),
-                         SpeciesManager<NeighManager, MaxLayer, Layer+1>,
-                         Dummy_t>;
-=======
     using Manager_t = StructureManager<ManagerImplementation>;
     using traits = StructureManager_traits<SpeciesManager>;
     using AtomRef_t = typename ManagerImplementation::AtomRef_t;
@@ -98,7 +81,6 @@
     static_assert(traits::MaxOrder > 1,
                   "ManagerImplementation needs an atom list.");
 
->>>>>>> b1ba597b
     //! Default constructor
     SpeciesManager() = delete;
 
@@ -207,12 +189,6 @@
       return this->manager.get_atom_type(atom.get_index());
     }
 
-<<<<<<< HEAD
-    //! get the next depth layer
-    template <bool NotAtMaxLayer = (Layer != MaxLayer)>
-    std::map<Species_t, std::enable_if_t<NotAtMaxLayer, SubManagerType>>
-    & get_next_order();
-=======
     //! Returns a constant atom type given an atom object AtomRef
     inline const int & get_atom_type(const AtomRef_t& atom) const {
       return this->manager.get_atom_type(atom.get_index());
@@ -231,7 +207,6 @@
     inline size_t get_cluster_size(const int & atom_index) const {
       return this->manager.get_cluster_size(atom_index);
     }
->>>>>>> b1ba597b
 
   protected:
 
