/**
 * file   structure_manager_centers.hh
 *
 * @author Felix Musil <felix.musil@epfl.ch>
 * @author Markus Stricker <markus.stricker@epfl.ch>
 *
 * @date   06 August 2018
 *
 * @brief basic manager implementation with atoms and centers with ability to
 *        read from json file and be constructed from existing data
 *
 * Copyright © 2018 Felix Musil, Markus Stricker, COSMO (EPFL), LAMMM (EPFL)
 *
 * Rascal is free software; you can redistribute it and/or
 * modify it under the terms of the GNU Lesser General Public License as
 * published by the Free Software Foundation, either version 3, or (at
 * your option) any later version.
 *
 * Rascal is distributed in the hope that it will be useful, but
 * WITHOUT ANY WARRANTY; without even the implied warranty of
 * MERCHANTABILITY or FITNESS FOR A PARTICULAR PURPOSE. See the GNU
 * Lesser General Public License for more details.
 *
 * You should have received a copy of the GNU Lesser General Public License
 * along with this software; see the file LICENSE. If not, write to the
 * Free Software Foundation, Inc., 59 Temple Place - Suite 330,
 * Boston, MA 02111-1307, USA.
 */

#ifndef STRUCTURE_MANAGER_CENTERS_H
#define STRUCTURE_MANAGER_CENTERS_H

// inclusion of librascal data structure
#include "structure_managers/structure_manager.hh"
#include "lattice.hh"
#include "atomic_structure.hh"
#include "basic_types.hh"
#include "json_io.hh"

// data types and operations are based on the Eigen library
#include <Eigen/Dense>

// standard header inclusion
#include <stdexcept>
#include <vector>
#include <array>

/**
 * All functions and classes are in the namespace <code>rascal</code>, which
 * ensures that they don't clash with other libraries one might use in
 * conjunction.
 */
namespace rascal {
  //! forward declaration for traits
  class StructureManagerCenters;

  /**
   * traits specialisation for ManagerCenters: traits are used for vector
   * allocation and further down the processing chain to determine what
   * functionality the given StructureManager already contains to avoid
   * recomputation. See also the implementation of adaptors.
   */
  template <>
  struct StructureManager_traits<StructureManagerCenters> {
    // this manager only works with 3D data (positions, cell)
    constexpr static int Dim{3};
    // MaxOrder is set to 1 because it has just atoms
    constexpr static size_t MaxOrder{1};
    constexpr static AdaptorTraits::Strict Strict{AdaptorTraits::Strict::no};
    constexpr static bool HasDirectionVectors{false};
    constexpr static bool HasDistances{false};
    using LayerByOrder = std::index_sequence<0>;
  };

  /**
   * Definition of the new StructureManager class. To add your own, please stick
   * to the convention of using 'StructureManagerYours', where 'Yours' will give
   * a hint of what it is about.
   */
  class StructureManagerCenters:
    // public inheritance the base class
    public StructureManager<StructureManagerCenters> {
     // Publicly accessible variables and function of the class are given
     // here. These provide the interface to access the neighbourhood.
   public:
    // for convenience, the names are shortened
    using traits = StructureManager_traits<StructureManagerCenters>;
    using Parent = StructureManager<StructureManagerCenters>;
    // here you see why -- definition of used function return types
    using Vector_ref = typename Parent::Vector_ref;
    using AtomRef_t = typename Parent::AtomRef;

    /**
     * Eigen::Map is a convenient way to access data in the 'Eigen-way', if it
     * is already stored in a contiguous array.  The positions of the JSON file
     * and the cell vectors are put into contiguous arrays, which are member
     * variables of this class. Access is provided via the Eigen::Maps
     *
     * The following types are defined globally in atomic_structure.hh as common
     * return types for accessing atom and cell related data.
     */
    using Cell_t = AtomicStructure<traits::Dim>::Cell_t;
    using Cell_ref = AtomicStructure<traits::Dim>::Cell_ref;

    using AtomTypes_t = AtomicStructure<traits::Dim>::AtomTypes_t;
    using AtomTypes_ref = AtomicStructure<traits::Dim>::AtomTypes_ref;
    using ConstAtomTypes_ref = AtomicStructure<traits::Dim>::ConstAtomTypes_ref;

    using PBC_t = AtomicStructure<traits::Dim>::PBC_t;
    using PBC_ref = AtomicStructure<traits::Dim>::PBC_ref;

    using Positions_t = AtomicStructure<traits::Dim>::Positions_t;
    using Positions_ref = AtomicStructure<traits::Dim>::Positions_ref;

    /*
     * Here, the types for internal data structures are defined, based on
     * standard types.  In general, we try to use as many standard types, where
     * possible. It reduces the dependance on external libraries. If you want to
     * use e.g. the <code>Eigen</code> library, the access to the data can be
     * given via the above mentioned Eigen::Maps, which wrap arround contiguous
     * arrays of the internally saved data. It should be straight forward to
     * even include native <code>Eigen</code> types, since the compilation
     * checks for the library by default.
     */

    /**
     * A ClusterRef_t is a return type for iterators. It gives a light-weight
     * reference to an atom, a pair, a triplet,... to the AtomRefs of all
     * implicated atoms.  The template parameters Order and MaxOrder give the
     * pair/triplet/ and the maximum body order, e.g. up to pair level.  To
     * increase the MaxOrder, use an <code>adaptor</code>.
     */
    template <size_t Order>
    using ClusterRef_t = typename Parent::template ClusterRef<Order>;

    //! Default constructor, values are set during .update() function
    StructureManagerCenters()
      : atoms_object{}, atoms_index{}, lattice{}, offsets{}, natoms{}
    {}

    //! Copy constructor
    StructureManagerCenters(const StructureManagerCenters & other) = delete;

    //! Move constructor
    StructureManagerCenters(StructureManagerCenters && other) = default;

    //! Destructor
    virtual ~StructureManagerCenters() = default;

    //! Copy assignment operator
    StructureManagerCenters &
    operator=(const StructureManagerCenters & other) = delete;

    //! Move assignment operator
    StructureManagerCenters &
    operator=(StructureManagerCenters && other) = default;

    /**
     * invokes the reinitialisation based on existing data. E.g. when the
     * atom positions are provided by a simulation method, which evolves in
     * time, this function updates the data.
     */
    void update(const Eigen::Ref<const Eigen::MatrixXd,
                0, Eigen::Stride<Eigen::Dynamic, Eigen::Dynamic>> positions,
                const Eigen::Ref<const Eigen::VectorXi> atom_types,
                const Eigen::Ref<const Eigen::MatrixXd> cell,
                const Eigen::Ref<const PBC_t> pbc);

    /**
     * invokes an update from a file, which holds a structure in the format of
     * the ASE atoms object
     */
    void update(const std::string filename);

    // TODO(felix): build/update ambiguity
    //! makes atom index lists and offsets
    void build();

    //! required for the construction of vectors, etc
    constexpr static int dim() {return traits::Dim;}

    /**
     * Returns a traits::Dim by traits::Dim matrix with the cell vectors of the
     * structure.
     */
    inline Cell_ref get_cell() {
      return Cell_ref(this->atoms_object.cell.data());
    }

    //! Returns the type of a given atom, given an AtomRef
<<<<<<< HEAD
    inline int get_atom_type(const int & atom_index) {
      auto t = this->get_atom_types();
      return t(atom_index);
=======
    inline int & get_atom_type(const int & atom_index) {
      return this->atoms_object.atom_types(atom_index);
    }

    //! Returns the type of a given atom, given an AtomRef
    inline const int & get_atom_type(const int & atom_index) const {
      return this->atoms_object.atom_types(atom_index);
>>>>>>> 952287d9
    }

    //! Returns an a map with all atom types.
    inline AtomTypes_ref get_atom_types() {
      AtomTypes_ref val(this->atoms_object.atom_types.data(),
                        1, this->natoms);
      return val;
    }

    //! Returns an a map with all atom types.
    inline ConstAtomTypes_ref get_atom_types() const {
      ConstAtomTypes_ref val(this->atoms_object.atom_types.data(),
                        1, this->natoms);
      return val;
    }

    //! Returns a map of size traits::Dim with 0/1 for periodicity
    inline PBC_ref get_periodic_boundary_conditions() {
      return Eigen::Map<PBC_t>(this->atoms_object.pbc.data());
    }

    //! Returns the position of an atom, given an AtomRef
    inline Vector_ref get_position(const AtomRef_t & atom) {
      auto index{atom.get_index()};
      auto p = this->get_positions();
      auto * xval{p.col(index).data()};
      return Vector_ref(xval);
    }

    //! Returns the position of an atom, given an atom index
    inline Vector_ref get_position(const size_t & atom_index) {
      auto p = this->get_positions();
      auto * xval{p.col(atom_index).data()};
      return Vector_ref(xval);
    }

    //! returns a map to all atomic positions.
    inline Positions_ref get_positions() {
      return Positions_ref(this->atoms_object.positions.data(), traits::Dim,
                           this->atoms_object.positions.size() / traits::Dim);
    }

    //! returns number of I atoms in the list
    inline size_t get_size() const {return this->natoms;}

    //! returns the number of neighbours of a given i atom
    template<size_t Order, size_t Layer>
    inline size_t get_cluster_size(const ClusterRefKey<Order, Layer>
                                   & /*cluster*/) const {
      static_assert(Order <= traits::MaxOrder,
                    "this implementation only handles atoms.");
      return 1;
    }

    //! dummy function, since no neighbours are present her
    inline int get_cluster_neighbour(const Parent& /*cluster*/,
                                     size_t index) const {
      // dummy argument is the atom itself
      return this->atoms_index[0][index];
    }

    //! Dummy function, since neighbours are not present at this Order
    template<size_t Order, size_t Layer>
    inline int get_cluster_neighbour(const ClusterRefKey<Order, Layer>
                                     & /*cluster*/, size_t) const {
      static_assert(Order <= traits::MaxOrder,
                    "this implementation only handles atoms.");
      return 0;
    }

    /**
     * Return the linear index of cluster (i.e., the count at which
     * this cluster appears in an iteration
     */
    template<size_t Order>
    inline size_t
    get_offset_impl(const std::array<size_t, Order> & counters) const;

    //! Function for returning the number of atoms
    size_t get_nb_clusters(size_t cluster_size) const;

    /**
     * Function for reading data from a JSON file in the ASE format. See the
     * definition of <code>AtomicStructure</code> and adapt the fields, which
     * should be read to your case.
     */
    void read_structure_from_json(const std::string filename);

    // TODO(markus): add function to read from XYZ files

   protected:
    /**
     * Object which can interface to the json header to read and write atom
     * related data in the ASE format: positions, cell, periodicity, atom types
     * (corresponding to element numbers)
     */
    AtomicStructure<traits::Dim> atoms_object{};

    /**
     * store atoms index per order,i.e.
     *   - atoms_index[0] lists all i-atoms
     * the structure here is only used for conformance, could just be a vector.
     */
    std::array<std::vector<int>, traits::MaxOrder> atoms_index;

    //! Lattice type for storing the cell and querying cell-related data
    Lattice<traits::Dim> lattice;

    /**
     * A vector which stores the absolute offsets for each atom to access the
     * correct variables in the neighbourlist. Here they are just the 1, 2, 3,
     * etc. corresponding to the sequence in which the atoms are provided during
     * construction.
     */
    std::vector<size_t> offsets{};

    //! Total number of atoms in structure
    size_t natoms{};
  };

  /* ---------------------------------------------------------------------- */
  //! used for construction (not for iteration)
  template<size_t Order>
  inline size_t StructureManagerCenters::
  get_offset_impl(const std::array<size_t, Order> & /*counters*/) const {
    static_assert(Order == 1,
                   "this manager only handles atoms.");
    return 0;
  }
}  // rascal

#endif /* STRUCTURE_MANAGER_CENTERS_H */<|MERGE_RESOLUTION|>--- conflicted
+++ resolved
@@ -188,11 +188,6 @@
     }
 
     //! Returns the type of a given atom, given an AtomRef
-<<<<<<< HEAD
-    inline int get_atom_type(const int & atom_index) {
-      auto t = this->get_atom_types();
-      return t(atom_index);
-=======
     inline int & get_atom_type(const int & atom_index) {
       return this->atoms_object.atom_types(atom_index);
     }
@@ -200,7 +195,6 @@
     //! Returns the type of a given atom, given an AtomRef
     inline const int & get_atom_type(const int & atom_index) const {
       return this->atoms_object.atom_types(atom_index);
->>>>>>> 952287d9
     }
 
     //! Returns an a map with all atom types.
