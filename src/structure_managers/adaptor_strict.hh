--- conflicted
+++ resolved
@@ -266,10 +266,7 @@
     struct HelperLoop;
 
     ManagerImplementation & manager;
-    // distance between center and neighbours within the cutoff distance
     typename AdaptorStrict::template Property_t<double, 2> distance;
-    // direction vector between center and neighbours within 
-    // the cutoff distance
     typename AdaptorStrict::template Property_t<double, 2, 3> dirVec;
     const double  cutoff;
 
@@ -458,14 +455,7 @@
       indices.template head<AtomLayer>() = atom.get_cluster_indices();
       indices(AtomLayer) = indices(AtomLayer-1);
       atom_cluster_indices.push_back(indices);
-<<<<<<< HEAD
-      
       double rc2{this->cutoff*this->cutoff};
-=======
-
-      // auto icenter{atom.get_index()};
-
->>>>>>> 8c94532a
       for (auto pair: atom) {
         constexpr auto PairLayer{
           compute_cluster_layer<pair.order()>
