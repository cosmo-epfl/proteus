/**
 * file   adaptor_full_neighbour_list.hh
 *
 * @author Markus Stricker <markus.stricker@epfl.ch>
 *
 * @date   25 Oct 2018
 *
 * @brief implements an adaptor for structure_managers, extending the original
 *        manager so that the neighbourlist contains each pair twice, i.e. all
 *        permutations are present
 *
 * Copyright © 2018 Markus Stricker, COSMO (EPFL), LAMMM (EPFL)
 *
 * Rascal is free software; you can redistribute it and/or
 * modify it under the terms of the GNU Lesser General Public License as
 * published by the Free Software Foundation, either version 3, or (at
 * your option) any later version.
 *
 * Rascal is distributed in the hope that it will be useful, but
 * WITHOUT ANY WARRANTY; without even the implied warranty of
 * MERCHANTABILITY or FITNESS FOR A PARTICULAR PURPOSE. See the GNU
 * Lesser General Public License for more details.
 *
 * You should have received a copy of the GNU Lesser General Public License
 * along with this software; see the file LICENSE. If not, write to the
 * Free Software Foundation, Inc., 59 Temple Place - Suite 330,
 * Boston, MA 02111-1307, USA.
 */

#ifndef ADAPTOR_FULL_LIST_H
#define ADAPTOR_FULL_LIST_H

#include "structure_managers/structure_manager.hh"
#include "structure_managers/property.hh"
#include "rascal_utility.hh"

namespace rascal {
  /**
   * forward declaration for traits
   */
  template <class ManagerImplementation>
  class AdaptorFullList;

  /**
   * specialisation of traits for full neighbour list adaptor
   */
  template <class ManagerImplementation>
  struct StructureManager_traits<AdaptorFullList<ManagerImplementation>> {
    constexpr static AdaptorTraits::Strict Strict{
      ManagerImplementation::traits::Strict};
    constexpr static bool HasDistances{
      ManagerImplementation::traits::HasDistances};
    constexpr static bool HasDirectionVectors{
      ManagerImplementation::traits::HasDirectionVectors};
    constexpr static int Dim{ManagerImplementation::traits::Dim};
    constexpr static size_t MaxOrder{ManagerImplementation::traits::MaxOrder};

    constexpr static AdaptorTraits::NeighbourListType NeighbourListType{
      AdaptorTraits::NeighbourListType::full};
<<<<<<< HEAD
    // TODO(markus): Future optimisation: do not increase depth for atoms
    // (they are all kept anyways, so no duplication necessary).
=======
>>>>>>> 6fbf6978
    using LayerByOrder = typename
      LayerIncreaser<MaxOrder,
                     typename
                     ManagerImplementation::traits::LayerByOrder>::type;
  };

  /**
   * This adaptor guarantees, that each pair is contained twice, i.e. including
   * permutations.
   *
   * This interface should be implemented by all managers with the trait
   * AdaptorTraits::NeighbourListType{AdaptorTraits::NeighbourListType::full}
   */
  template <class ManagerImplementation>
  class AdaptorFullList: public
  StructureManager<AdaptorFullList<ManagerImplementation>> {
<<<<<<< HEAD
   public:
=======
  public:
>>>>>>> 6fbf6978
    using Parent =
      StructureManager<AdaptorFullList<ManagerImplementation>>;
    using traits = StructureManager_traits<AdaptorFullList>;
    using parent_traits = typename ManagerImplementation::traits;
    using AtomRef_t = typename ManagerImplementation::AtomRef_t;
    using Vector_ref = typename Parent::Vector_ref;

    // The stacking of this Adaptor is only possible on a manager which has a
    // pair list (MaxOrder=2). This is ensured here.
    static_assert(traits::MaxOrder > 1,
                  "AdaptorFullList needs pairs.");
    static_assert(traits::MaxOrder < 3,
                  "AdaptorFullList does not work with Order > 2.");
    // TODO(markus): add this trait to all structure managers
    // static_assert(parent_traits::NeighbourListType
    //               == AdaptorTraits::NeighbourListType::half,
    //               "extends only a minimal neighbour list.");

    //! Default constructor
    AdaptorFullList() = delete;

     //! Extend a minimal/half neighbour list to a full neighbour list.
<<<<<<< HEAD
    explicit AdaptorFullList(ManagerImplementation & manager)
=======
    explicit AdaptorFullList(ManagerImplementation & manager);
>>>>>>> 6fbf6978

    //! Copy constructor
    AdaptorFullList(const AdaptorFullList & other) = delete;

    //! Move constructor
    AdaptorFullList(AdaptorFullList && other) = default;

    //! Destructor
    virtual ~AdaptorFullList() = default;

    //! Copy assignment operator
    AdaptorFullList& operator=(const AdaptorFullList & other) = delete;

    //! Move assignment operator
    AdaptorFullList& operator=(AdaptorFullList && other) = default;

    //! update just the adaptor assuming the underlying manager was updated
    void update();

    //! update the underlying manager as well as the adaptor
    template<class... Args>
    void update(Args&&... arguments);

    /**
     * returns the cutoff from the underlying manager which built the
     * neighbourlist
     */
    inline double get_cutoff() const {return this->manager.get_cutoff();}

    //! returns the number of atoms or pairs
    inline size_t get_nb_clusters(int cluster_size) const {
      switch (cluster_size) {
      case 1: {
        return this->manager.get_nb_clusters(cluster_size);
        break;
      }
      case 2: {
        return this->neighbours.size();
        break;
      }
      default: {
        throw std::runtime_error("Can only handle single atoms and pairs.");
      }
      }
    }

    //! returns the number of atoms
    inline size_t get_size() const {return this->get_nb_clusters(1);}

    //! returns position of the given atom index
    inline Vector_ref get_position(const int & index) {
      return this->manager.get_position(index);
    }

    //! returns position of the given atom object
    inline Vector_ref get_position(const AtomRef_t & atom) {
      return this->manager.get_position(atom.get_index());
    }


    //! Returns the id of the index-th neighbour atom of a given cluster
    template<size_t Order, size_t Layer>
    inline int
    get_cluster_neighbour(const ClusterRefKey<Order, Layer> & cluster,
                          size_t index) const {
      static_assert(Order < traits::MaxOrder,
                    "this implementation only handles up to traits::MaxOrder");

      // necessary helper construct for static branching
      using IncreaseHelper_t =
        internal::IncreaseHelper<Order == (traits::MaxOrder - 1)>;

      if (Order < (traits::MaxOrder - 1)) {
        return IncreaseHelper_t::get_cluster_neighbour(this->manager, cluster,
                                                       index);
      } else {
        auto && offset = this->offsets[cluster.get_cluster_index(Layer)];
        return this->neighbours[offset + index];
      }
    }

    //! get atom_index of the index-th atom in manager
    inline int get_cluster_neighbour(const Parent & /*parent*/,
                                     size_t index) const {
      return this->manager.get_cluster_neighbour(this->manager, index);
    }

    //! return atom type
    inline int & get_atom_type(const AtomRef_t & atom) {
      return this->manager.get_atom_type(atom.get_index());
    }

    //! return atom type, const ref
    inline const int & get_atom_type(const AtomRef_t & atom) const {
      return this->manager.get_atom_type(atom.get_index());
    }

    //! Returns atom type given an atom index
    inline int & get_atom_type(const int & atom_id) {
      return this->manager.get_atom_type(atom_id);
    }

    //! Returns a constant atom type given an atom index
    inline const int & get_atom_type(const int & atom_id) const {
      return this->manager.get_atom_type(atom_id);
    }

    /**
     * Returns the linear index of cluster (i.e., the count at which this
     * cluster appears in an iteration
     */
    template<size_t Order>
    inline size_t get_offset_impl(const std::array<size_t, Order>
                                  & counters) const {
      // The static assert with <= is necessary, because the template parameter
      // ``Order`` is one Order higher than the MaxOrder at the current
      // level. The return type of this function is used to build the next Order
      // iteration.
      static_assert(Order <= traits::MaxOrder,
                    "this implementation handles only up to the respective"
                    " MaxOrder");

      // Order is determined by the ClusterRef building iterator, not by the
      // Order of the built iterator.
      return this->offsets[counters.front()];
    }

    //! Returns the number of neighbours of a given cluster
    template<size_t Order, size_t Layer>
    inline size_t get_cluster_size(const ClusterRefKey<Order, Layer>
                                   & cluster) const {
      static_assert(Order < traits::MaxOrder,
                    "this implementation only handles atoms and pairs");
      /*
       * The static assert with <= is necessary, because the template parameter
       * ``Order`` is one Order higher than the MaxOrder at the current
       * level. The return type of this function is used to build the next Order
       * iteration.
       */
      static_assert(Order <= traits::MaxOrder,
                    "this implementation handles only the respective MaxOrder");

      if (Order < (traits::MaxOrder-1)) {
        return this->manager.get_cluster_size(cluster);
      } else {
        auto access_index = cluster.get_cluster_index(Layer);
        return nb_neigh[access_index];
      }
    }

   protected:
    /* ---------------------------------------------------------------------- */
    //! Reference to the underlying manager
    ManagerImplementation & manager;

    //! Stores the number of neighbours for every atom after sorting
    std::vector<size_t> nb_neigh;

    //! Stores all neighbours, i.e. atom indices in a list
    std::vector<size_t> neighbours;

    /**
     * Stores the offsets for accessing `neighbours`; this is the entry point in
     * ``neighbours`` for each atom, from where the number of neighbours
     * ``nb_neigh`` can be accessed
     */
    std::vector<size_t> offsets;

   private:
  };

  /* ---------------------------------------------------------------------- */
  //! constructor implementations
  template <class ManagerImplementation>
  AdaptorFullList<ManagerImplementation>::
  AdaptorFullList(ManagerImplementation & manager):
    manager{manager},
    nb_neigh{},
    neighbours{},
    offsets{}
  {}

  /* ---------------------------------------------------------------------- */
  //! update function, which updates based on underlying manager
  template <class ManagerImplementation>
  template <class ... Args>
  void AdaptorFullList<ManagerImplementation>::update(Args&&... arguments) {
    this->manager.update(std::forward<Args>(arguments)...);
    this->update();
  }

  /* ---------------------------------------------------------------------- */
  /**
   * Update functions, which involes the extension of the neighbour list to one
   * which does includes all permutations of the pair
   */
  template <class ManagerImplementation>
  void AdaptorFullList<ManagerImplementation>::update() {
    // vector to locally gather all neighbours of an atom before building the
    // neighbour list
    std::vector<std::vector<int>> new_neighbours;

    // Reset cluster_indices for adaptor to fill with push back.
    internal::for_each(this->cluster_indices_container,
                       internal::ResizePropertyToZero());

    // initialise empty data structures for the reduced neighbour list before
    // filling it
    this->nb_neigh.resize(0);
    this->offsets.resize(0);
    this->neighbours.resize(0);

    // prepare data structure to collect neighbours
    auto natoms = manager.get_size();
    new_neighbours.resize(natoms);
    for (auto & vector : new_neighbours) {
        // start with an empty list per atom
        vector.resize(0);
    }

    /* ---------------------------------------------------------------------- */
    // loop through all atoms and pairs and collect all neighbours in vector
    for (auto atom : this->manager) {
      auto index_1{atom.get_atom_index()};

      for (auto pair : atom) {
        auto index_2{pair.get_atom_index()};

        // add indices to their reciprocal list
        // -> already exists: this->new_neighbours[index_1].push_back(index_2);
        new_neighbours[index_2].push_back(index_1);
      }
    }

    /* ---------------------------------------------------------------------- */
    // reference to cluster indices
    auto & atom_cluster_indices{std::get<0>(this->cluster_indices_container)};
    auto & pair_cluster_indices{std::get<1>(this->cluster_indices_container)};

    // build new neighbour list
    int offset{0};
    int pair_counter{0};

    for (auto atom : this->manager) {
      auto index_i = atom.get_atom_index();

      // Add new depth layer for atoms
      constexpr auto AtomLayer{
        compute_cluster_layer<atom.order()>
          (typename traits::LayerByOrder{})};

      Eigen::Matrix<size_t, AtomLayer+1, 1> indices;
      indices.template head<AtomLayer>() = atom.get_cluster_indices();
      indices(AtomLayer) = indices(AtomLayer-1);
      atom_cluster_indices.push_back(indices);

      int nneigh{0};
      for (auto pair : atom) {
        // add existing pairs
        auto index_j = pair.get_atom_index();
        this->neighbours.push_back(index_j);
        nneigh++;

        constexpr auto PairLayer{
          compute_cluster_layer<pair.order()>
            (typename traits::LayerByOrder{})};

        Eigen::Matrix<size_t, PairLayer+1, 1> indices_pair;
        indices_pair.template head<PairLayer>() = pair.get_cluster_indices();
        indices_pair(PairLayer) = pair_counter;
        pair_cluster_indices.push_back(indices_pair);
        pair_counter++;
      }

      // static expression for template parameter in cluster layer computation
      constexpr static auto PairOrder{2};
      // statically compute stacking height of pairs, which is to be increased
      // through extending the neighbour list
      constexpr static auto ActiveLayer{
        compute_cluster_layer<PairOrder>(typename traits::LayerByOrder{})};

      for (auto index_j : new_neighbours[index_i]) {
        this->neighbours.push_back(index_j);
        nneigh++;

        Eigen::Matrix<size_t, ActiveLayer+1, 1> indices_pair;
        // set cluster indices of the new pair to zero, since it does not exist
        // at the lower levels
        // TODO(markus): not sure, this is right
        for (size_t i{0}; i < ActiveLayer; ++i) {
          indices_pair(i) = 0;
        }
        indices_pair(ActiveLayer) = pair_counter;
        pair_cluster_indices.push_back(indices_pair);
        pair_counter++;
      }
      // adjust offsets for correct access
      this->nb_neigh.push_back(nneigh);
      this->offsets.push_back(offset);
      offset += nneigh;
    }
  }
}  // rascal

#endif /* ADAPTOR_FULL_LIST_H */<|MERGE_RESOLUTION|>--- conflicted
+++ resolved
@@ -57,11 +57,6 @@
 
     constexpr static AdaptorTraits::NeighbourListType NeighbourListType{
       AdaptorTraits::NeighbourListType::full};
-<<<<<<< HEAD
-    // TODO(markus): Future optimisation: do not increase depth for atoms
-    // (they are all kept anyways, so no duplication necessary).
-=======
->>>>>>> 6fbf6978
     using LayerByOrder = typename
       LayerIncreaser<MaxOrder,
                      typename
@@ -78,11 +73,7 @@
   template <class ManagerImplementation>
   class AdaptorFullList: public
   StructureManager<AdaptorFullList<ManagerImplementation>> {
-<<<<<<< HEAD
    public:
-=======
-  public:
->>>>>>> 6fbf6978
     using Parent =
       StructureManager<AdaptorFullList<ManagerImplementation>>;
     using traits = StructureManager_traits<AdaptorFullList>;
@@ -105,11 +96,7 @@
     AdaptorFullList() = delete;
 
      //! Extend a minimal/half neighbour list to a full neighbour list.
-<<<<<<< HEAD
-    explicit AdaptorFullList(ManagerImplementation & manager)
-=======
     explicit AdaptorFullList(ManagerImplementation & manager);
->>>>>>> 6fbf6978
 
     //! Copy constructor
     AdaptorFullList(const AdaptorFullList & other) = delete;
