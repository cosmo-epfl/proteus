/**
 * file   property_base.hh
 *
 * @author Till Junge <till.junge@epfl.ch>
 * @author Felix Musil <felix.musil@epfl.ch>
 *
 * @date   03 April 2019
 *
 * @brief implementation of a property container that has sparse keys
 *
 * Copyright © 2019 Felix Musil, COSMO (EPFL), LAMMM (EPFL)
 *
 * Rascal is free software; you can redistribute it and/or
 * modify it under the terms of the GNU Lesser General Public License as
 * published by the Free Software Foundation, either version 3, or (at
 * your option) any later version.
 *
 * Rascal is distributed in the hope that it will be useful, but
 * WITHOUT ANY WARRANTY; without even the implied warranty of
 * MERCHANTABILITY or FITNESS FOR A PARTICULAR PURPOSE. See the GNU
 * Lesser General Public License for more details.
 *
 * You should have received a copy of the GNU Lesser General Public License
 * along with this software; see the file LICENSE. If not, write to the
 * Free Software Foundation, Inc., 59 Temple Place - Suite 330,
 * Boston, MA 02111-1307, USA.
 */

#ifndef SRC_STRUCTURE_MANAGERS_PROPERTY_BLOCK_SPARSE_HH_
#define SRC_STRUCTURE_MANAGERS_PROPERTY_BLOCK_SPARSE_HH_

#include "structure_managers/property_base.hh"
#include "structure_managers/cluster_ref_key.hh"

#include <unordered_map>
#include <set>
#include <list>
#include <map>
#include <algorithm>
#include <iterator>
#include <type_traits>

namespace rascal {

  namespace internal {

    /**
     * custom hash function for vector, list...
     * https://stackoverflow.com/questions/20511347/a-good-hash-function-for-a-vector
     * // NOLINT
     */
    template <class KeyType>
    struct Hash {
      using result_type = size_t;
      using argument_type = KeyType;
      result_type operator()(argument_type const & vec) const {
        result_type seed{vec.size()};
        for (const auto & i : vec) {
          seed ^= i + 0x9e3779b9 + (seed << 6) + (seed >> 2);
        }
        return seed;
      }
    };

    template <bool IsSorted>
    struct Sorted {};

    /**
     * Special key container that ensures its content is sorted.
     */
    template <class KeyType>
    struct SortedKey {
      using Key_t = KeyType;
      Key_t data;
      using Value_t = typename Key_t::value_type;

      explicit SortedKey(const Key_t & key) : data{std::move(key)} {
        if (data.size() > 1) {
          std::sort(data.begin(), data.end());
        }
      }

      SortedKey(const Sorted<false> &, const Key_t & key) : SortedKey{key} {}

      SortedKey(const Sorted<true> &, const Key_t & key)
          : data{std::move(key)} {}

      Key_t copy_sort(const Key_t & key) {
        Key_t skey{key};
        if (key.size() > 1) {
          std::sort(skey.begin(), skey.end());
        }
        return skey;
      }

      //! access or insert specified element. use with caution !
      inline Value_t & operator[](const size_t & id) { return this->data[id]; }

      inline const Key_t & get_key() const { return data; }
    };

    template <class K, class V>
    class InternallySortedKeyMap {
     public:
      using MyMap_t = std::map<K, V>;
      // using Map_t = std::unordered_map<K, std::array<int, 3>, Hash<K>>;
      using Map_t = std::map<K, std::tuple<int, int, int>>;
      using Precision_t = typename V::value_type;
      using Data_t = Eigen::Array<Precision_t, Eigen::Dynamic, 1>;
      //! the data holder.
      Data_t data{};
      Map_t map{};

      // some member types
      using key_type = typename MyMap_t::key_type;
      using mapped_type = V;
      using value_type = std::pair<const K, mapped_type>;
      using size_type = typename MyMap_t::size_type;
      using reference = typename Eigen::Map<V>;
      using const_reference = typename Eigen::Map<const V>;

      using SortedKey_t = SortedKey<key_type>;

      // member typedefs provided through inheriting from std::iterator
      template <typename Value>
      class Iterator
          : public std::iterator<
                std::bidirectional_iterator_tag,
                std::pair<K, typename std::remove_const<Value>::type>> {
       public:
        using Self_t = Iterator<Value>;

        // to handle properly const and normal cases
        using It_t = typename std::conditional<std::is_const<Value>::value,
                                               typename Map_t::const_iterator,
                                               typename Map_t::iterator>::type;

        using MyData_t = typename std::conditional<std::is_const<Value>::value,
                                                   const Data_t, Data_t>::type;
        // Map<const Matrix> is already write-only so remove the const
        // which is used to determine the cv of the iterator
        using Value_t = typename std::remove_const<Value>::type;

        Iterator(MyData_t & data, It_t map_iterator)
            : data{data}, map_iterator{map_iterator} {}

        Self_t & operator++() {
          map_iterator++;
          // this->update_current_data();
          return *this;
        }
        Self_t operator++(int) {
          Self_t retval = *this;
          ++(*this);
          return retval;
        }
        std::pair<K, Value_t> operator*() const {
          auto && el{*this->map_iterator};
          auto && key{el.first};
          auto && pos{el.second};
          return std::make_pair(key,
                                Value_t(&data[std::get<0>(pos)],
                                        std::get<1>(pos), std::get<2>(pos)));
        }
        Self_t & operator--() {
          map_iterator--;
          // this->update_current_data();
          return *this;
        }
        Self_t operator--(int) {
          Self_t retval = *this;
          --(*this);
          return retval;
        }
        bool operator==(const Self_t & rhs) const {
          return map_iterator == rhs.map_iterator;
        }
        bool operator!=(const Self_t & rhs) const {
          return map_iterator != rhs.map_iterator;
        }

       protected:
        MyData_t & data;
        It_t map_iterator;
      };

      using iterator = Iterator<reference>;
      using const_iterator = Iterator<const const_reference>;

      iterator begin() noexcept { return iterator(data, map.begin()); }
      iterator end() noexcept { return iterator(data, map.end()); }

      const_iterator begin() const noexcept {
        return const_iterator(data, map.begin());
      }
      const_iterator end() const noexcept {
        return const_iterator(data, map.end());
      }

      //! Default constructor
      InternallySortedKeyMap() = default;

      //! Copy constructor
      InternallySortedKeyMap(const InternallySortedKeyMap & other) = default;

      //! Move constructor
      InternallySortedKeyMap(InternallySortedKeyMap && other) = default;

      //! Destructor
      ~InternallySortedKeyMap() = default;

      //! Copy assignment operator
      InternallySortedKeyMap &
      operator=(const InternallySortedKeyMap & other) = default;

      //! Move assignment operator
      InternallySortedKeyMap &
      operator=(InternallySortedKeyMap && other) = default;

      /**
       * Returns a reference to the mapped value of the element with key
       * equivalent to key. If no such element exists, an exception of type
       * std::out_of_range is thrown.
       * The elements of the key are sorted in ascending order.
       *
       */
      reference at(const key_type & key) {
        SortedKey_t skey{key};
        return this->at(skey);
      }
      const_reference at(const key_type & key) const {
        SortedKey_t skey{key};
        return this->at(skey);
      }
      //! access or insert specified element
      reference operator[](const key_type & key) {
        SortedKey_t skey{key};
        return this->operator[](skey);
      }
      const_reference operator[](const key_type & key) const {
        SortedKey_t skey{key};
        return this->operator[](skey);
      }

      /**
       * Same as above but does not try to sort since we know it already is.
       */
      reference at(const SortedKey_t & skey) {
        auto & pos{this->map.at(skey.get_key())};
        return reference(&this->data[std::get<0>(pos)], std::get<1>(pos),
                         std::get<2>(pos));
      }

      const_reference at(const SortedKey_t & skey) const {
        auto & pos{this->map.at(skey.get_key())};
        return const_reference(&this->data[std::get<0>(pos)], std::get<1>(pos),
                               std::get<2>(pos));
      }
      //! access or insert specified element
      reference operator[](const SortedKey_t & skey) {
        auto & pos{this->map[skey.get_key()]};
        return reference(&this->data[std::get<0>(pos)], std::get<1>(pos),
                         std::get<2>(pos));
      }
      const_reference operator[](const SortedKey_t & skey) const {
        auto & pos{this->map[skey.get_key()]};
        return const_reference(&this->data[std::get<0>(pos)], std::get<1>(pos),
                               std::get<2>(pos));
      }

      /**
       * resize the underlying data to the proper size and can initialize
       * the elements
       */
      template <typename Key_List>
      void resize(const Key_List & keys, const int & n_row, const int & n_col,
                  const Precision_t & val) {
        this->resize(keys, n_row, n_col);
        this->data = val;
      }

      template <typename Key_List>
      void resize(const Key_List & keys, const int & n_row, const int & n_col) {
        std::vector<SortedKey_t> skeys{};
        for (auto && key : keys) {
          SortedKey_t skey{key};
          skeys.push_back(skey);
        }
        this->resize(skeys, n_row, n_col);
      }

      void resize(const std::vector<SortedKey_t> & skeys, const int & n_row,
                  const int & n_col) {
        int new_size{0};
        for (auto && skey : skeys) {
          if (this->count(skey) == 0) {
            auto && key{skey.get_key()};
            this->map[key] = std::make_tuple(new_size, n_row, n_col);
            new_size += static_cast<int>(n_row * n_col);
          }
        }
        this->data.resize(new_size);
      }

      //! Returns the number of elements with key that compares equivalent to
      //! the specified argument, which is either 1 or 0 since this container
      //! does not allow duplicates.
      decltype(auto) count(const key_type & key) {
        SortedKey_t skey{key};
        return this->count(skey);
      }

      decltype(auto) count(const SortedKey_t & skey) {
        return this->map.count(skey.get_key());
      }

      //! Erases all elements from the container. After this call, size()
      //! returns zero.
      void clear() noexcept {
        this->data.clear();
        this->map.clear();
      }

      /**
       * returns a vector of the valid keys of the map
       */
      std::vector<key_type> get_keys() const {
        std::vector<key_type> keys{};
        std::transform(this->map.begin(), this->map.end(),
                       std::back_inserter(keys), RetrieveKey());
        return keys;
      }

      /**
       * Normalize the whole vector
       */
      inline void normalize() {
        using ref = typename Eigen::Map<Eigen::VectorXd>;
        auto data_ref{ref(&data[0], data.size())};
        data_ref /= data_ref.norm();
      }

      inline void multiply_offdiagonal_elements_by(const double & fac) {
        for (const auto & el : this->map) {
          auto && pair_type{el.first};
          auto && pos{el.second};
          if (pair_type[0] != pair_type[1]) {
            auto block{reference(&this->data[std::get<0>(pos)],
                                 std::get<1>(pos), std::get<2>(pos))};
            block *= fac;
          }
        }
      }

     private:
      /**
       * Functor to get a key from a map
       */
      struct RetrieveKey {
        template <typename T>
        typename T::first_type operator()(T keyValuePair) const {
          return keyValuePair.first;
        }
      };
    };

  }  // namespace internal
  /* ---------------------------------------------------------------------- */
  /**
   * Typed ``property`` class definition, inherits from the base property class
   */
  template <typename Precision_t, size_t Order, size_t PropertyLayer,
<<<<<<< HEAD
            typename Key = std::vector<int>>
  class BlockSparseProperty : public PropertyBase {
   public:
    using Parent = PropertyBase;
    using Dense_t = Eigen::Matrix<Precision_t, Eigen::Dynamic, Eigen::Dynamic,
                                  Eigen::RowMajor>;
=======
            class Manager>
  class BlockSparseProperty : public PropertyBase {
   public:
    using Parent = PropertyBase;
    using Manager_t = Manager;
    using traits = typename Manager::traits;

    using Dense_t = Eigen::Matrix<Precision_t, Eigen::Dynamic, Eigen::Dynamic>;
>>>>>>> ada4158b
    using dense_ref_t = Eigen::Map<Dense_t>;
    using sizes_t = std::vector<size_t>;
    using Key_t = Key;
    using Keys_t = std::set<Key_t>;
    using keys_list_t = std::vector<std::set<Key_t>>;
    using InputData_t = internal::InternallySortedKeyMap<Key_t, Dense_t>;
    using Data_t = std::vector<InputData_t>;

    //! constructor
    BlockSparseProperty(Manager_t & manager,
                        std::string metadata = "no metadata")
        : Parent{static_cast<StructureManagerBase &>(manager),
                 0,
                 0,
                 Order,
                 PropertyLayer,
                 metadata} {}

    //! Default constructor
    BlockSparseProperty() = delete;

    //! Copy constructor
    BlockSparseProperty(const BlockSparseProperty & other) = delete;

    //! Move constructor
    BlockSparseProperty(BlockSparseProperty && other) = default;

    //! Destructor
    virtual ~BlockSparseProperty() = default;

    //! Copy assignment operator
    BlockSparseProperty & operator=(const BlockSparseProperty & other) = delete;

    //! Move assignment operator
    BlockSparseProperty & operator=(BlockSparseProperty && other) = default;

    /* ---------------------------------------------------------------------- */
    //! return runtime info about the stored (e.g., numerical) type
    const std::type_info & get_type_info() const final {
      return typeid(Precision_t);
    };

    template <size_t Order_ = Order, std::enable_if_t<(Order_ == 1), int> = 0>
    size_t get_validated_property_length(bool consider_ghost_atoms) {
      if (consider_ghost_atoms) {
        if (traits::MaxOrder < 2) {
          throw std::runtime_error(
              "consider_ghost_atoms is true,"
              " but can only be use for underlying manager with"
              " MaxOrder at least 2.");
        }
        if (not(this->get_manager().get_consider_ghost_neighbours())) {
          throw std::runtime_error(
              "consider_ghost_atoms is true,"
              " but underlying manager does not have ghost atoms in"
              " cluster_indices_container. Turn consider_ghost_neighbours"
              " on, to consider ghost atoms with independent property values"
              " from their corresponding central atoms.");
        }
        return this->get_manager().size_with_ghosts();
      }
      return this->get_manager().size();
    }
    template <size_t Order_ = Order,
              std::enable_if_t<not(Order_ == 1), int> = 0>
    size_t get_validated_property_length(bool = false) {
      return this->base_manager.nb_clusters(Order);
    }

    //! Adjust size of values (only increases, never frees)
    inline void resize(bool consider_ghost_atoms = false) {
      size_t new_size =
          this->get_validated_property_length(consider_ghost_atoms);
      // auto new_size = this->base_manager.nb_clusters(order);
      this->values.resize(new_size);
      this->center_sizes.resize(new_size);
    }

    template <size_t CallerLayer>
    void initialize_to_zeros(const ClusterRefKey<Order, CallerLayer> & id,
                             Key_t & key) {
      auto && index{id.get_cluster_index(CallerLayer)};
      Dense_t mat = Dense_t::Zero(this->get_nb_row(), this->get_nb_col());
      this->values[index][key] = mat;
    }

    size_t size() const { return this->values.size(); }

    /**
     * clear all the content of the property
     */
    void clear() {
      this->values.clear();
      this->center_sizes.clear();
    }

    Manager_t & get_manager() {
      return static_cast<Manager_t &>(this->base_manager);
    }

    /* ---------------------------------------------------------------------- */
    //! Property accessor by cluster ref
    template <size_t CallerLayer>
    inline decltype(auto)
    operator[](const ClusterRefKey<Order, CallerLayer> & id) {
      static_assert(CallerLayer >= PropertyLayer,
                    "You are trying to access a property that does not exist at"
                    "this depth in the adaptor stack.");

      return this->operator[](id.get_cluster_index(CallerLayer));
    }

    template <size_t CallerOrder, size_t CallerLayer, size_t Order_ = Order,
              std::enable_if_t<(Order_ == 1) and (CallerOrder > 1), int> = 0> // NOLINT
    inline decltype(auto)
    operator[](const ClusterRefKey<CallerOrder, CallerLayer> & id) {
      return this->operator[](this->get_manager().get_atom_index(
          id.get_internal_neighbour_atom_tag()));
    }

    //! Accessor for property by cluster index and return a sparse
    //! representation of the property associated to this cluster
    inline InputData_t & operator[](const size_t & index) {
      return this->values[index];
    }

    inline size_t get_dense_feature_size(const size_t & index) {
      auto keys = this->values[index].get_keys();
      return this->get_nb_comp() * keys.size();
    }

    //! Accessor for property by cluster index and return a dense
    //! representation of the property associated to this cluster
    template <size_t CallerLayer>
    inline Dense_t get_dense_row(const ClusterRefKey<Order, CallerLayer> & id) {
      static_assert(CallerLayer >= PropertyLayer,
                    "You are trying to access a property that does not exist at"
                    "this depth in the adaptor stack.");

      return this->get_dense_row(id.get_cluster_index(CallerLayer));
    }

    inline Dense_t get_dense_row(const size_t & index) {
      auto keys = this->values[index].get_keys();
      Dense_t feauture_row = Dense_t::Zero(this->get_nb_comp(), keys.size());
      size_t i_col{0};
      for (const auto & key : keys) {
        size_t i_row{0};
        for (int i_pos{0}; i_pos < this->values[index][key].size(); i_pos++) {
          feauture_row(i_row, i_col) = this->values[index][key](i_pos);
          i_row++;
        }
        i_col++;
      }
      return feauture_row;
    }

    inline Dense_t get_dense_rep() {
      auto n_center{this->get_nb_item()};
      Keys_t all_keys{};
      for (size_t i_center{0}; i_center < n_center; i_center++) {
        auto keys = this->values[i_center].get_keys();
        for (auto & key : keys) {
          all_keys.insert(key);
        }
      }
      Dense_t features =
          Dense_t::Zero(this->get_nb_comp() * all_keys.size(), n_center);

      for (size_t i_center{0}; i_center < n_center; i_center++) {
        int i_feat{0};
        for (const auto & key : all_keys) {
          if (this->values[i_center].count(key) == 1) {
            for (int i_pos{0}; i_pos < this->values[i_center][key].size();
                 i_pos++) {
              features(i_feat, i_center) = this->values[i_center][key](i_pos);
              i_feat++;
            }
          }
        }
      }
      return features;
    }

    //! Accessor for property by index for dynamically sized properties
    inline decltype(auto) operator()(const size_t & index) {
      return this->operator[](index);
    }

    template <size_t CallerLayer>
    inline decltype(auto)
    operator()(const ClusterRefKey<Order, CallerLayer> & id,
               const Key_t & key) {
      static_assert(CallerLayer >= PropertyLayer,
                    "You are trying to access a property that does not exist at"
                    "this depth in the adaptor stack.");

      return this->operator()(id.get_cluster_index(CallerLayer), key);
    }

    //! Accessor for property by index for dynamically sized properties
    inline dense_ref_t operator()(const size_t & index, const Key_t & key) {
      return dense_ref_t(&this->values[index].at(key)(0, 0),
                         this->values[index].at(key).rows(),
                         this->values[index].at(key).cols());
    }

    //! getter to the underlying data storage
    inline Data_t & get_raw_data() { return this->values; }
    //! get number of different distinct element in the property
    //! (typically the number of center)
    inline size_t get_nb_item() const { return this->values.size(); }

    /**
     * Accessor for last pushed entry for dynamically sized properties
     */
    inline decltype(auto) back() { return this->values.back(); }

    //! push back data associated to a new center atom
    inline void push_back(const InputData_t & ref) {
      for (const auto & element : ref) {
        const auto & value{element.second};
        if (value.size() != this->get_nb_comp()) {
          auto error{std::string("Size should match: ") +
                     std::to_string(value.size()) + std::string(" != ") +
                     std::to_string(this->get_nb_comp())};
          throw std::length_error(error);
        }
      }

      this->values.push_back(ref);

      size_t n_keys{0};
      for (const auto & element : ref) {
        n_keys++;
      }
      this->center_sizes.push_back(n_keys * this->get_nb_comp());
    }

    template <size_t CallerLayer>
    inline decltype(auto)
    get_keys(const ClusterRefKey<Order, CallerLayer> & id) const {
      static_assert(CallerLayer >= PropertyLayer,
                    "You are trying to access a property that does not exist at"
                    "this depth in the adaptor stack.");
      return this->values[id.get_cluster_index(CallerLayer)].get_keys();
    }

   protected:
    Data_t values{};  //!< storage for properties
    sizes_t center_sizes{};
  };

}  // namespace rascal

#endif  // SRC_STRUCTURE_MANAGERS_PROPERTY_BLOCK_SPARSE_HH_<|MERGE_RESOLUTION|>--- conflicted
+++ resolved
@@ -370,14 +370,6 @@
    * Typed ``property`` class definition, inherits from the base property class
    */
   template <typename Precision_t, size_t Order, size_t PropertyLayer,
-<<<<<<< HEAD
-            typename Key = std::vector<int>>
-  class BlockSparseProperty : public PropertyBase {
-   public:
-    using Parent = PropertyBase;
-    using Dense_t = Eigen::Matrix<Precision_t, Eigen::Dynamic, Eigen::Dynamic,
-                                  Eigen::RowMajor>;
-=======
             class Manager>
   class BlockSparseProperty : public PropertyBase {
    public:
@@ -385,8 +377,8 @@
     using Manager_t = Manager;
     using traits = typename Manager::traits;
 
-    using Dense_t = Eigen::Matrix<Precision_t, Eigen::Dynamic, Eigen::Dynamic>;
->>>>>>> ada4158b
+    using Dense_t = Eigen::Matrix<Precision_t, Eigen::Dynamic, Eigen::Dynamic,
+                                  Eigen::RowMajor>;
     using dense_ref_t = Eigen::Map<Dense_t>;
     using sizes_t = std::vector<size_t>;
     using Key_t = Key;
