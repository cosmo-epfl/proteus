--- conflicted
+++ resolved
@@ -59,11 +59,7 @@
                   "can currently only handle arithmetic types");
   public:
     using Parent = TypedProperty<T, Order, PropertyLayer>;
-<<<<<<< HEAD
     //constexpr static size_t NbComp{NbRow*NbCol};
-=======
-    constexpr static size_t NbComp{NbRow * NbCol};
->>>>>>> d7d0fd5b
 
     using Value = internal::Value<T, NbRow, NbCol>;
     static_assert(std::is_same<Value, internal::Value<T, NbRow, NbCol>>::value,
@@ -161,15 +157,9 @@
     template<typename Derived>
     inline void
     push_back(const Eigen::DenseBase<Derived> & ref) {
-<<<<<<< HEAD
       static_assert(Derived::RowsAtCompileTime==this->get_nb_row(),
                     "NbRow has incorrect size.");
       static_assert(Derived::ColsAtCompileTime==this->get_nb_col(),
-=======
-      static_assert(Derived::RowsAtCompileTime == NbRow,
-                    "NbRow has incorrect size.");
-      static_assert(Derived::ColsAtCompileTime == NbCol,
->>>>>>> d7d0fd5b
                     "NbCol has incorrect size.");
 
       Value::push_in_vector(this->values, ref);
@@ -193,11 +183,7 @@
      * Accessor for property by index for statically sized properties
      */
     inline reference operator[](const size_t & index) {
-<<<<<<< HEAD
       return Value::get_ref(this->values[index*this->get_nb_comp()]);
-=======
-      return Value::get_ref(this->values[index * NbComp]);
->>>>>>> d7d0fd5b
     }
 
   protected:
