/**
 * @file   rascal/structure_managers/adaptor_full_neighbour_list.hh
 *
 * @author Markus Stricker <markus.stricker@epfl.ch>
 *
 * @date   25 Oct 2018
 *
 * @brief implements an adaptor for structure_managers, extending the original
 *        manager so that the neighbourlist contains each pair twice, i.e. all
 *        permutations are present
 *
 * Copyright  2018 Markus Stricker, COSMO (EPFL), LAMMM (EPFL)
 *
 * Rascal is free software; you can redistribute it and/or
 * modify it under the terms of the GNU Lesser General Public License as
 * published by the Free Software Foundation, either version 3, or (at
 * your option) any later version.
 *
 * Rascal is distributed in the hope that it will be useful, but
 * WITHOUT ANY WARRANTY; without even the implied warranty of
 * MERCHANTABILITY or FITNESS FOR A PARTICULAR PURPOSE. See the GNU
 * Lesser General Public License for more details.
 *
 * You should have received a copy of the GNU Lesser General Public License
 * along with this software; see the file LICENSE. If not, write to the
 * Free Software Foundation, Inc., 59 Temple Place - Suite 330,
 * Boston, MA 02111-1307, USA.
 */

#ifndef SRC_RASCAL_STRUCTURE_MANAGERS_ADAPTOR_FULL_NEIGHBOUR_LIST_HH_
#define SRC_RASCAL_STRUCTURE_MANAGERS_ADAPTOR_FULL_NEIGHBOUR_LIST_HH_

#include "rascal/structure_managers/property.hh"
#include "rascal/structure_managers/structure_manager.hh"
#include "rascal/utils.hh"

namespace rascal {
  /**
   * forward declaration for traits
   */
  template <class ManagerImplementation>
  class AdaptorFullList;

  /**
   * specialisation of traits for full neighbour list adaptor
   */
  template <class ManagerImplementation>
  struct StructureManager_traits<AdaptorFullList<ManagerImplementation>> {
    using parent_traits = StructureManager_traits<ManagerImplementation>;
    constexpr static AdaptorTraits::Strict Strict{parent_traits::Strict};
    constexpr static bool HasDistances{parent_traits::HasDistances};
    constexpr static bool HasDirectionVectors{
        parent_traits::HasDirectionVectors};
    constexpr static int Dim{parent_traits::Dim};
    constexpr static size_t MaxOrder{parent_traits::MaxOrder};
    constexpr static AdaptorTraits::NeighbourListType NeighbourListType{
        AdaptorTraits::NeighbourListType::full};
    constexpr static int StackLevel{parent_traits::StackLevel + 1};
    constexpr static bool HasCenterPair{parent_traits::HasCenterPair};
    // New pairs are added at this layer, which did not exist before. Therefore
    // the layering has to be reset.
<<<<<<< HEAD
    constexpr static size_t AtomLayer{get<0>(
        typename LayerIncreaser<MaxOrder,
                                typename parent_traits::LayerByOrder>::type{})};
    using PreviousManager_t = ManagerImplementation;
=======
    constexpr static size_t AtomLayer{
        get_layer<1>(typename parent_traits::LayerByOrder{}) + 1};
>>>>>>> f7707746
    using LayerByOrder = std::index_sequence<AtomLayer, 0>;
  };

  /**
   * This adaptor guarantees, that each pair is contained twice, i.e. including
   * permutations.
   *
   * This interface should be implemented by all managers with the trait
   * AdaptorTraits::NeighbourListType{AdaptorTraits::NeighbourListType::full}
   */
  template <class ManagerImplementation>
  class AdaptorFullList
      : public StructureManager<AdaptorFullList<ManagerImplementation>>,
        public std::enable_shared_from_this<
            AdaptorFullList<ManagerImplementation>> {
   public:
    using Parent = StructureManager<AdaptorFullList<ManagerImplementation>>;
    using traits = StructureManager_traits<AdaptorFullList>;
    using PreviousManager_t = typename traits::PreviousManager_t;
    using Manager_t = AdaptorFullList<ManagerImplementation>;
    using ManagerImplementation_t = ManagerImplementation;
    using ImplementationPtr_t = std::shared_ptr<ManagerImplementation>;
    using parent_traits = typename ManagerImplementation::traits;
    using AtomRef_t = typename ManagerImplementation::AtomRef_t;
    using Vector_ref = typename Parent::Vector_ref;
    using Hypers_t = typename Parent::Hypers_t;

    // The stacking of this Adaptor is only possible on a manager which has a
    // pair list (MaxOrder=2). This is ensured here.
    static_assert(traits::MaxOrder > 1, "AdaptorFullList needs pairs.");
    static_assert(traits::MaxOrder < 3,
                  "AdaptorFullList does not work with Order > 2.");
    // TODO(markus): add this trait to all structure managers
    // static_assert(parent_traits::NeighbourListType
    //               == AdaptorTraits::NeighbourListType::half,
    //               "extends only a minimal neighbour list.");

    //! Default constructor
    AdaptorFullList() = delete;

    //! Extend a minimal/half neighbour list to a full neighbour list.
    explicit AdaptorFullList(ImplementationPtr_t manager);

    AdaptorFullList(ImplementationPtr_t manager, std::tuple<>)
        : AdaptorFullList(manager) {}

    AdaptorFullList(ImplementationPtr_t manager,
                    const Hypers_t & /*adaptor_hypers*/)
        : AdaptorFullList(manager) {}

    //! Copy constructor
    AdaptorFullList(const AdaptorFullList & other) = delete;

    //! Move constructor
    AdaptorFullList(AdaptorFullList && other) = default;

    //! Destructor
    virtual ~AdaptorFullList() = default;

    //! Copy assignment operator
    AdaptorFullList & operator=(const AdaptorFullList & other) = delete;

    //! Move assignment operator
    AdaptorFullList & operator=(AdaptorFullList && other) = default;

    //! update just the adaptor assuming the underlying manager was updated
    void update_self();

    //! update the underlying manager as well as the adaptor
    template <class... Args>
    void update(Args &&... arguments);

    /**
     * returns the cutoff from the underlying manager which built the
     * neighbourlist
     */
    double get_cutoff() const { return this->manager->get_cutoff(); }

    //! returns the number of atoms or pairs
    size_t get_nb_clusters(int order) const {
      switch (order) {
        /**
         * Note: The case for order=1 is abmiguous: one possible answer is the
         * number of centers the other possibility is the number of centers +
         * ghost atoms. Please use the get_size or get_size_with_ghosts member
         * functions
         */
      case 2: {
        return this->neighbours_atom_tag.size();
        break;
      }
      default: {
        throw std::runtime_error("Can only handle single atoms and pairs.");
      }
      }
    }

    //! returns the number of atoms
    size_t get_size() const { return this->manager->get_size(); }

    //! returns the number of atoms
    size_t get_size_with_ghosts() const {
      return this->manager->get_size_with_ghosts();
    }

    //! returns position of the given atom tag
    Vector_ref get_position(int index) {
      return this->manager->get_position(index);
    }

    //! returns position of the given atom object
    Vector_ref get_position(const AtomRef_t & atom) {
      return this->manager->get_position(atom.get_index());
    }

    //! Returns the id of the index-th neighbour atom of a given cluster
    template <size_t Order, size_t Layer>
    int get_neighbour_atom_tag(const ClusterRefKey<Order, Layer> & cluster,
                               size_t index) const {
      static_assert(Order < traits::MaxOrder,
                    "this implementation only handles up to traits::MaxOrder");

      // necessary helper construct for static branching
      using IncreaseHelper_t =
          internal::IncreaseHelper<Order == (traits::MaxOrder - 1)>;

      if (Order < (traits::MaxOrder - 1)) {
        return IncreaseHelper_t::get_neighbour_atom_tag(*this->manager, cluster,
                                                        index);
      } else {
        auto && offset = this->offsets[cluster.get_cluster_index(Layer)];
        return this->neighbours_atom_tag[offset + index];
      }
    }

    //! get atom_tag of the index-th atom in manager
    int get_neighbour_atom_tag(const Parent &, size_t index) const {
      return this->manager->get_neighbour_atom_tag(*this->manager, index);
    }

    size_t get_atom_index(const int atom_tag) const {
      return this->manager->get_atom_index(atom_tag);
    }

    //! return atom type
    int & get_atom_type(const AtomRef_t & atom) {
      return this->manager->get_atom_type(atom.get_index());
    }

    //! return atom type, const ref
    int get_atom_type(const AtomRef_t & atom) const {
      return this->manager->get_atom_type(atom.get_index());
    }

    //! Returns atom type given an atom tag
    int & get_atom_type(int atom_id) {
      return this->manager->get_atom_type(atom_id);
    }

    //! Returns a constant atom type given an atom tag
    int get_atom_type(int atom_id) const {
      return this->manager->get_atom_type(atom_id);
    }

    /**
     * Returns the linear index of cluster (i.e., the count at which this
     * cluster appears in an iteration
     */
    template <size_t Order>
    size_t get_offset_impl(const std::array<size_t, Order> & counters) const {
      // The static assert with <= is necessary, because the template parameter
      // ``Order`` is one Order higher than the MaxOrder at the current
      // level. The return type of this function is used to build the next Order
      // iteration.
      static_assert(Order <= traits::MaxOrder,
                    "this implementation handles only up to the respective"
                    " MaxOrder");

      // Order is determined by the ClusterRef building iterator, not by the
      // Order of the built iterator.
      return this->offsets[counters.front()];
    }

    //! Returns the number of neighbours of a given atom at a given TargetOrder
    //! Returns the number of pairs of a given center
    template <size_t TargetOrder, size_t Order, size_t Layer>
    typename std::enable_if_t<TargetOrder == 2, size_t>
    get_cluster_size_impl(const ClusterRefKey<Order, Layer> & cluster) const {
      constexpr auto nb_neigh_layer{
          get_layer<TargetOrder>(typename traits::LayerByOrder{})};
      auto access_index = cluster.get_cluster_index(nb_neigh_layer);
      return nb_neigh[access_index];
    }

    //! Get the manager used to build the instance
    ImplementationPtr_t get_previous_manager_impl() {
      return this->manager->get_shared_ptr();
    }

   protected:
    /* ---------------------------------------------------------------------- */
    //! Reference to the underlying manager
    ImplementationPtr_t manager;

    //! Stores the number of neighbours for every atom after sorting
    std::vector<size_t> nb_neigh;

    //! Stores all neighbours, i.e. atom tags in a list
    std::vector<int> neighbours_atom_tag;

    /**
     * Stores the offsets for accessing `neighbours`; this is the entry point in
     * ``neighbours`` for each atom, from where the number of neighbours
     * ``nb_neigh`` can be accessed
     */
    std::vector<size_t> offsets;

   private:
  };

  /* ---------------------------------------------------------------------- */
  //! constructor implementations
  template <class ManagerImplementation>
  AdaptorFullList<ManagerImplementation>::AdaptorFullList(
      std::shared_ptr<ManagerImplementation> manager)
      : manager{std::move(manager)}, nb_neigh{},
        neighbours_atom_tag{}, offsets{} {}

  /* ---------------------------------------------------------------------- */
  //! update function, which updates based on underlying manager
  template <class ManagerImplementation>
  template <class... Args>
  void AdaptorFullList<ManagerImplementation>::update(Args &&... arguments) {
    this->manager->update(std::forward<Args>(arguments)...);
  }

  /* ---------------------------------------------------------------------- */
  /**
   * Update functions, which involes the extension of the neighbour list to one
   * which does includes all permutations of the pair
   */
  template <class ManagerImplementation>
  void AdaptorFullList<ManagerImplementation>::update_self() {
    // vector to locally gather all neighbours of an atom before building the
    // neighbour list
    std::vector<std::vector<int>> new_neighbours;

    // Reset cluster_indices for adaptor to fill with push back.
    internal::for_each(this->cluster_indices_container,
                       internal::ResizePropertyToZero());

    // initialise empty data structures for the reduced neighbour list before
    // filling it
    this->nb_neigh.resize(0);
    this->offsets.resize(0);
    this->neighbours_atom_tag.resize(0);

    // prepare data structure to collect neighbours
    auto natoms = this->manager->get_size();
    new_neighbours.resize(natoms);
    for (auto & vector : new_neighbours) {
      // start with an empty list per atom
      vector.resize(0);
    }

    /* ---------------------------------------------------------------------- */
    // loop through all atoms and pairs and collect all neighbours in vector
    for (auto atom : *this->manager) {
      auto atom_tag{atom.get_atom_tag()};

      for (auto pair : atom.pairs()) {
        auto neighbour_atom_index{
            this->get_atom_index(pair.get_internal_neighbour_atom_tag())};

        // add indices to their reciprocal list
        // -> already exists: this->new_neighbours[index_1].push_back(index_2);
        new_neighbours[neighbour_atom_index].push_back(atom_tag);
      }
    }

    /* ---------------------------------------------------------------------- */
    // reference to cluster indices
    auto & atom_cluster_indices{std::get<0>(this->cluster_indices_container)};
    auto & pair_cluster_indices{std::get<1>(this->cluster_indices_container)};

    // build new neighbour list
    int offset{0};
    int pair_counter{0};

    for (auto atom : *this->manager) {
      auto atom_index = this->get_atom_index(atom.get_atom_tag());

      // Add new depth layer for atoms
      constexpr auto AtomLayer{
          get_layer<atom.order()>(typename traits::LayerByOrder{})};

      Eigen::Matrix<size_t, AtomLayer + 1, 1> indices;
      indices.template head<AtomLayer>() = atom.get_cluster_indices();
      indices(AtomLayer) = indices(AtomLayer - 1);
      atom_cluster_indices.push_back(indices);

      int nneigh{0};
      for (auto pair : atom.pairs()) {
        // add existing pairs
        auto neighbour_atom_tag = pair.get_internal_neighbour_atom_tag();
        this->neighbours_atom_tag.push_back(neighbour_atom_tag);
        nneigh++;

        // The layer of pairs is reinitialized with this adaptor. Therefore the
        // sice of the cluster indices is just "1". No need to copy underlying
        // indices, because they do not make sense in the stack.
        constexpr auto PairLayer{0};
        Eigen::Matrix<size_t, PairLayer + 1, 1> indices_pair;
        indices_pair(PairLayer) = pair_counter;
        pair_cluster_indices.push_back(indices_pair);
        pair_counter++;
      }

      // static expression for template parameter in cluster layer computation
      constexpr static auto PairOrder{2};
      // statically compute stacking height of pairs, which is to be increased
      // through extending the neighbour list
      constexpr static auto ActiveLayer{
          get_layer<PairOrder>(typename traits::LayerByOrder{})};

      for (auto neighbour_atom_tag : new_neighbours[atom_index]) {
        this->neighbours_atom_tag.push_back(neighbour_atom_tag);
        nneigh++;

        Eigen::Matrix<size_t, ActiveLayer + 1, 1> indices_pair;
        // set cluster indices of the new pair to zero, since it does not exist
        // at the lower levels
        for (size_t i{0}; i < ActiveLayer; ++i) {
          indices_pair(i) = 0;
        }
        indices_pair(ActiveLayer) = pair_counter;
        pair_cluster_indices.push_back(indices_pair);
        pair_counter++;
      }
      // adjust offsets for correct access
      this->nb_neigh.push_back(nneigh);
      this->offsets.push_back(offset);
      offset += nneigh;
    }
  }
}  // namespace rascal

#endif  // SRC_RASCAL_STRUCTURE_MANAGERS_ADAPTOR_FULL_NEIGHBOUR_LIST_HH_<|MERGE_RESOLUTION|>--- conflicted
+++ resolved
@@ -59,15 +59,9 @@
     constexpr static bool HasCenterPair{parent_traits::HasCenterPair};
     // New pairs are added at this layer, which did not exist before. Therefore
     // the layering has to be reset.
-<<<<<<< HEAD
-    constexpr static size_t AtomLayer{get<0>(
-        typename LayerIncreaser<MaxOrder,
-                                typename parent_traits::LayerByOrder>::type{})};
     using PreviousManager_t = ManagerImplementation;
-=======
     constexpr static size_t AtomLayer{
         get_layer<1>(typename parent_traits::LayerByOrder{}) + 1};
->>>>>>> f7707746
     using LayerByOrder = std::index_sequence<AtomLayer, 0>;
   };
 
