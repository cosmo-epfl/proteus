/**
 * @file   rascal/structure_managers/structure_manager.hh
 *
 * @author Till Junge <till.junge@epfl.ch>
 * @author Markus Stricker <markus.stricker@epfl.ch>
 * @author Felix Musil <felix.musil@epfl.ch>
 *
 * @date   05 Apr 2018
 *
 * @brief  Interface for neighbourhood managers
 *
 * Copyright  2018 Till Junge, COSMO (EPFL), LAMMM (EPFL)
 *
 * Rascal is free software; you can redistribute it and/or
 * modify it under the terms of the GNU Lesser General Public License as
 * published by the Free Software Foundation, either version 3, or (at
 * your option) any later version.
 *
 * Rascal is distributed in the hope that it will be useful, but
 * WITHOUT ANY WARRANTY; without even the implied warranty of
 * MERCHANTABILITY or FITNESS FOR A PARTICULAR PURPOSE. See the GNU
 * Lesser General Public License for more details.
 *
 * You should have received a copy of the GNU Lesser General Public License
 * along with this software; see the file LICENSE. If not, write to the
 * Free Software Foundation, Inc., 59 Temple Place - Suite 330,
 * Boston, MA 02111-1307, USA.
 */

#ifndef SRC_RASCAL_STRUCTURE_MANAGERS_STRUCTURE_MANAGER_HH_
#define SRC_RASCAL_STRUCTURE_MANAGERS_STRUCTURE_MANAGER_HH_

/*
 * Each actual implementation of a StructureManager is based on the given
 * interface
 */
#include "rascal/json_io.hh"
#include "rascal/structure_managers/cluster_ref_key.hh"
#include "rascal/structure_managers/property.hh"
#include "rascal/structure_managers/property_block_sparse.hh"
#include "rascal/structure_managers/structure_manager_base.hh"
#include "rascal/utils.hh"

// Some data types and operations are based on the Eigen library
#include <Eigen/Dense>

// And standard header inclusion
#include <array>
#include <cstddef>
#include <limits>
#include <sstream>
#include <tuple>
#include <type_traits>
#include <utility>

namespace rascal {

  /* ---------------------------------------------------------------------- */
  namespace AdaptorTraits {
    //! signals if neighbours are sorted by distance
    enum class SortedByDistance : bool { yes = true, no = false };
    //! full neighbourlist or minimal neighbourlist (no permutation of clusters)
    enum class NeighbourListType { full, half };
    //! strictness of a neighbourlist with respect to a given cutoff
    enum class Strict : bool { yes = true, no = false };  //
  }  // namespace AdaptorTraits
  /* ---------------------------------------------------------------------- */

  /**
   * traits structure to avoid incomplete types in crtp Empty because it is not
   * known what it will contain
   */
  template <class ManagerImplementation>
  struct StructureManager_traits {};

  /* ---------------------------------------------------------------------- */
  namespace internal {
    /**
     * Helper function to calculate cluster_indices_container by layer.  An
     * empty template structure is created to manage the clusters and their
     * layer
     */
    template <typename Manager, typename sequence>
    struct ClusterIndexPropertyComputer {};

    /**
     * Empty template helper structure is created to manage the clusters and
     * their layer
     */
    template <typename Manager, size_t Order, typename sequence, typename Tup>
    struct ClusterIndexPropertyComputer_Helper {};

    /**
     * Overloads helper function and is used to cycle on the objects, returning
     * the next object in line
     */
    template <typename Manager, size_t Order, size_t LayersHead,
              size_t... LayersTail, typename... TupComp>
    struct ClusterIndexPropertyComputer_Helper<
        Manager, Order, std::index_sequence<LayersHead, LayersTail...>,
        std::tuple<TupComp...>> {
      using traits = typename Manager::traits;
      using Property_t = Property<size_t, Order, Manager, LayersHead + 1, 1>;
      using type = typename ClusterIndexPropertyComputer_Helper<
          Manager, Order + 1, std::index_sequence<LayersTail...>,
          std::tuple<TupComp..., Property_t>>::type;
    };

    /**
     * Recursion end. Overloads helper function and is used to cycle on the
     * objects, for the last object in the list
     */
    template <typename Manager, size_t Order, size_t LayersHead,
              typename... TupComp>
    struct ClusterIndexPropertyComputer_Helper<Manager, Order,
                                               std::index_sequence<LayersHead>,
                                               std::tuple<TupComp...>> {
      using traits = typename Manager::traits;
      using Property_t = Property<size_t, Order, Manager, LayersHead + 1, 1>;
      using type = std::tuple<TupComp..., Property_t>;
    };

    //! Overloads the base function to call the helper function
    template <typename Manager, size_t... Layers>
    struct ClusterIndexPropertyComputer<Manager,
                                        std::index_sequence<Layers...>> {
      using type = typename ClusterIndexPropertyComputer_Helper<
          Manager, 1, std::index_sequence<Layers...>, std::tuple<>>::type;
    };

    /**
     * Empty template helper structure is created to construct cluster indices
     * tuples
     */
    template <typename Tup, typename Manager>
    struct ClusterIndexConstructor {};

    template <typename PropertyType, typename Manager>
    PropertyType make_individual_property(Manager & manager) {
      return PropertyType{manager};
    }
    //! Overload to build the tuple
    template <typename... PropertyTypes, typename Manager>
    struct ClusterIndexConstructor<std::tuple<PropertyTypes...>, Manager> {
      static std::tuple<PropertyTypes...> make(Manager & manager) {
        return std::tuple<PropertyTypes...>(
            std::move(make_individual_property<PropertyTypes>(manager))...);
      }
    };
  }  // namespace internal

  /* ---------------------------------------------------------------------- */
  /**
   * Base class interface for neighbourhood managers. The actual implementation
   * is written in the class ManagerImplementation, and the base class both
   * inherits from it and is templated by it. This allows for compile-time
   * polymorphism without runtime cost and is called a `CRTP
   * <https://en.wikipedia.org/wiki/Curiously_recurring_template_pattern>`_
   *
   * It inherits from StructureManagerbase because to provide a common interface
   * to the number of clusters and from `Updateable` to be able to update the
   * structure by using a vector of `Updateables`.
   *
   * @tparam ManagerImplementation class implementation
   */
  template <class ManagerImplementation>
  class StructureManager : public StructureManagerBase {
   public:
    using StructureManager_t = StructureManager<ManagerImplementation>;
    using traits = StructureManager_traits<ManagerImplementation>;
    using PreviousManager_t = typename traits::PreviousManager_t;
    using ImplementationPtr_t = std::shared_ptr<PreviousManager_t>;
    //! type used to represent spatial coordinates, etc
    using Vector_t = Eigen::Matrix<double, traits::Dim, 1>;
    using Vector_ref = Eigen::Map<Vector_t>;
    using ClusterIndex_t = typename internal::ClusterIndexPropertyComputer<
        StructureManager, typename traits::LayerByOrder>::type;
    using ClusterConstructor_t =
        typename internal::ClusterIndexConstructor<ClusterIndex_t,
                                                   StructureManager_t>;

    /**
     * Checks if the current layer is the root of the stack e.g. the root of
     * the stack AdaptorNeighbourList<StructureManagerCenters> is
     * StructureManagerCenters. This boolean used for stopping recursive
     * functions iterating through the whole stack.
     */
    constexpr static bool IsRootImplementation =
        std::is_same<PreviousManager_t, ManagerImplementation>::value;

    //! helper to identify if Manager_t has TargetOrder,
    //! i.e. if  0 <= TargetOrder <= traits::MaxOrder
    template <size_t TargetOrder>
    static constexpr bool has_order() {
      return internal::is_order_available<TargetOrder>(
          std::make_index_sequence<traits::MaxOrder + 1>{});
    }
    //! helper type for Property creation: typed and sized
    template <typename T, size_t Order, Dim_t NbRow = 1, Dim_t NbCol = 1>
    using Property_t = Property<T, Order, StructureManager_t, NbRow, NbCol>;

    //! helper type for Property creation: only typed
    template <typename T, size_t Order>
    using TypedProperty_t = TypedProperty<T, Order, StructureManager_t>;

    //! helper type for BlockSparseProperty creation: typed
    using Key_t = std::vector<int>;
    template <typename T, size_t Order>
    using BlockSparseProperty_t =
        BlockSparseProperty<T, Order, StructureManager_t, Key_t>;

    //! type for the hyper parameter class
    using Hypers_t = json;

    //! Default constructor
    StructureManager()
        : cluster_indices_container{ClusterConstructor_t::make(*this)} {}

    //! Copy constructor
    StructureManager(const StructureManager & other) = delete;

    //! Move constructor
    StructureManager(StructureManager && other) = default;

    //! Destructor
    virtual ~StructureManager() = default;

    //! Copy assignment operator
    StructureManager & operator=(const StructureManager & other) = delete;

    //! Move assignment operator
    StructureManager & operator=(StructureManager && other) = default;

    virtual void update_self() = 0;

    // required for the construction of vectors, etc
    constexpr static int dim() { return traits::Dim; }

    /**
     * iterator over the atoms, pairs, triplets, etc in the manager. Iterators
     * like these can be used as indices for random access in atom-, pair,
     * ... -related properties.
     */
    template <size_t Order>
    class Iterator;
    using Iterator_t = Iterator<1>;
    friend Iterator_t;
    using iterator = Iterator_t;

    /**
     * return type for iterators: a light-weight atom reference, giving access
     * to an atom's position and force
     */
    class AtomRef;

    /**
     * return type for iterators: a light-weight pair, triplet, etc reference,
     * giving access to the AtomRefs of all implicated atoms
     */
    template <size_t Order>
    class ClusterRef;

    //! A proxy class which provides iteration access to atoms and ghost atoms
    class ProxyWithGhosts;

    //! A proxy class which provides iteration acces to only ghost atoms
    class ProxyOnlyGhosts;

    //! Get an iterator for a ClusterRef<1> to access pairs of an atom
    Iterator_t get_iterator_at(const size_t index, const size_t offset = 0) {
      return Iterator_t(*this, index, offset);
    }

    //! start of iterator
    Iterator_t begin() { return Iterator_t(*this, 0, 0); }
    //! end of iterator
    Iterator_t end() {
      return Iterator_t(*this, this->implementation().get_size(),
                        std::numeric_limits<size_t>::max());
    }

    //! Usage of iterator including ghosts; in case no ghost atoms exist, it is
    //! an iteration over all existing center atoms
    ProxyWithGhosts with_ghosts() {
      return ProxyWithGhosts{this->implementation()};
    }

    //! Usage of iterator for only ghosts, in case no ghosts exist, the iterator
    //! is empty
    ProxyOnlyGhosts only_ghosts() {
      return ProxyOnlyGhosts{this->implementation()};
    }

    //! i.e. number of atoms
    size_t size() const { return this->implementation().get_size(); }

    //! Tells if the cluster is a center
    template <size_t Layer>
    bool is_center_atom(const ClusterRefKey<1, Layer> & cluster) const {
      // check if cluster is not a masked atom
      return cluster.get_cluster_index(Layer) < this->size();
    }

    //! Tells if the cluster is a center
    template <size_t Layer>
    bool is_center_atom(const ClusterRefKey<2, Layer> & cluster) {
      // get the corresponding atom_j from pair_ij and check if the tag of j is
      // the same in atom_j and pair_ij. In pair_ij the atom_tag could
      // correspond to a ghost atom while the tag of atom_j always correspond to
      // an atom in the unit cell.
      // the additional check is to make sure atom_j is not a masked atom.
      auto atom_j_tag = cluster.get_atom_tag();
      auto atom_j_index = this->get_atom_index(atom_j_tag);
      auto atom_j_it = this->get_iterator_at(atom_j_index, 0);
      auto atom_j = *(atom_j_it);
      return (atom_j_tag == atom_j.get_atom_tag() and
              atom_j.get_cluster_index(Layer) < this->size());
    }

    //! number of atoms including ghosts
    size_t size_with_ghosts() const {
      return this->implementation().get_size_with_ghosts();
    }

    //! number of atoms, pairs, triplets in respective manager
    size_t nb_clusters(size_t order) const final {
      return this->implementation().get_nb_clusters(order);
    }

    //! returns position of an atom with index ``atom_tag``
    Vector_ref position(int atom_tag) {
      return this->implementation().get_position(atom_tag);
    }

    //! returns position of an atom with an AtomRef ``atom``
    Vector_ref position(const AtomRef & atom) {
      return this->implementation().get_position(atom);
    }

    //! returns the atom type (convention is atomic number, but nothing is
    //! imposed apart from being an integer
    int atom_type(int atom_tag) const {
      return this->implementation().get_atom_type(atom_tag);
    }

    /**
     * Helper function to check if a property with the specifier `name` has
     * already been attached in the manager layer which invoked this function.
     */
    inline bool is_property_in_current_level(const std::string & name) const {
      return not(this->properties.find(name) == this->properties.end());
    }

    /**
     * Helper function to check if a property with the specifier `name` has
     * already been attached somewhere in the manager stack. Here an example how
     * it works
     *
     * Property request forwarding in the case property exists
     * AdaptorImpl2 -> has not prop1
     *       | forwards request to lower stack
     *       v
     * AdaptorImpl1 has prop1 -> return true
     * RootImpl
     *
     *
     * Property request forwarding in the case property does not exist
     * AdaptorImpl2
     *       | forwards request to lower stack
     *       v
     * AdaptorImpl1
     *       | forwards request to lower stack
     *       v
     * RootImpl -> return false
     */
<<<<<<< HEAD
    bool has_property(const std::string & name) const {
      return not(this->properties.find(name) == this->properties.end());
    }

    template <typename Property_t>
    Property_t & create_property(const std::string & name) {
      auto property{std::make_shared<Property_t>(this->implementation())};
      this->attach_property(name, property);
      return *property;
    }

    template <typename T, size_t Order, Dim_t NbRow = 1, Dim_t NbCol = 1>
    Property_t<T, Order, NbRow, NbCol> &
    create_property(const std::string & name) {
      return create_property<Property_t<T, Order, NbRow, NbCol>>(name);
=======
    template <bool IsRoot = IsRootImplementation,
              std::enable_if_t<IsRoot, int> = 0>
    inline bool is_property_in_stack(const std::string & name) {
      if (this->is_property_in_current_level(name)) {
        return true;
      }
      return false;
    }

    template <bool IsRoot = IsRootImplementation,
              std::enable_if_t<not(IsRoot), int> = 0>
    inline bool is_property_in_stack(const std::string & name) {
      if (this->is_property_in_current_level(name)) {
        return true;
      }
      return this->get_previous_manager()->is_property_in_stack(name);
>>>>>>> 925a4416
    }

    /**
     * Attach a property to a StructureManager. It is also connected with
     * a sanity check so that the naming of attached properties is unique. If a
     * property with the desired `name` already exists, a runtime error is
     * thrown.
     *
     * @tparam UserProperty_t the user property type
     * @param name the name of the property to create.
     *
     * @throw runtime_error if property with name does already exist
     *
     */
    template <typename UserProperty_t>
    void create_property(const std::string & name,
                         const bool exclude_ghosts = false,
                         const std::string & metadata = "no metadata") {
      if (this->is_property_in_stack(name)) {
        std::stringstream error{};
        error << "A property of name '" << name
              << "' has already been registered"
              << " in manager '" << this->get_name() << "'";
        throw std::runtime_error(error.str());
      } else {
        auto property{std::make_shared<UserProperty_t>(
            this->implementation(), metadata, exclude_ghosts)};
        this->properties[name] = property;
      }
    }

    /**
     * Checks if the user property type matches the  type of the stored
     * propertys
     *
     * @tparam UserProperty_t the user property type
     * @throw runtime_error if property with name does not exist
     * @return true if the type matches otherwise false
     */
    template <typename UserProperty_t>
    bool check_property_t(const std::string & name) const {
      if (not(this->is_property_in_stack(name))) {
        std::stringstream error{};
        error << "A property of name '" << name << "' does not exist"
              << " in manager '" << this->get_name() << "'";
        throw std::runtime_error(error.str());
      } else {
        auto && property = this->forward_get_property_request(name, false);
        try {
          UserProperty_t::check_compatibility(*property);
        } catch (const std::runtime_error & error) {
          return false;
        }
        return true;
      }
    }

    /**
     * Throws an error if property type given from user does not match the type
     * of the property in the argument. It is comparede if template parameter
     * within the UserProperty is in agreement with the stored property of the
     * given name.
     *
     * @throw runtime_error if property with name does not exists
     * @return void
     */
    template <typename UserProperty_t>
    void validate_property_t(std::shared_ptr<PropertyBase> property) const {
      try {
        UserProperty_t::check_compatibility(*property);
      } catch (const std::runtime_error & error) {
        std::stringstream err_str{};
        err_str << "Incompatible UserProperty_t used : " << error.what();
        throw std::runtime_error(err_str.str());
      }
    }

    template <typename UserProperty_t>
    void validate_property_t(const std::string & name) const {
      auto property = this->template get_property<UserProperty_t>(name, false);
      this->template validate_property_t<UserProperty_t>(property);
    }

    /**
     * Returns a typed property of the given name.
     *
     * @tparam UserProperty_t full type of the property to return.
     *
     * @param name the name of the property to get.
     * @param validate_property property is validated if this parameter is true,
     * see validate_property_t
     * @param force_creation if the property does not exist in the manager stack
     * the property is created and returned. The validation step is skipped in
     * this case.
     * @param exclude_ghosts change property sizing behavior when Order == 1
     * and when the property does not already exist.

     *
     * @throw runtime_error If validate_property is true and UserProperty_t is
     * not compatible with the property with the given name.
     * @throw runtime_error If force_creation is false and property has not been
     * found in manager stack.
     */
    template <typename UserProperty_t>
    std::shared_ptr<UserProperty_t>
    get_property(const std::string & name, const bool validate_property = true,
                 const bool force_creation = false,
                 const bool exclude_ghosts = false,
                 const std::string & metadata = "no metadata") {
      bool is_property_in_stack{this->is_property_in_stack(name)};
      if (is_property_in_stack) {
        return this->template forward_get_property_request<UserProperty_t>(
            name, validate_property);
      } else if (not(is_property_in_stack) && force_creation) {
        auto property{std::make_shared<UserProperty_t>(
            this->implementation(), metadata, exclude_ghosts)};
        this->properties[name] = property;
        return property;
      } else {
        std::stringstream error{};
        error << "No property of name '" << name << "' has been registered";
        throw std::runtime_error(error.str());
      }
    }

    /**
     * to keep track if the property is up to date with the structure
     */
    template <bool IsRoot = IsRootImplementation,
              std::enable_if_t<IsRoot, int> = 0>
    inline void set_updated_property_status(const bool is_updated) {
      for (auto & element : this->properties) {
        auto & property{element.second};
        property->set_updated_status(is_updated);
      }
    }

    template <bool IsRoot = IsRootImplementation,
              std::enable_if_t<not(IsRoot), int> = 0>
    inline void set_updated_property_status(const bool is_updated) {
      for (auto & element : this->properties) {
        auto & property{element.second};
        property->set_updated_status(is_updated);
      }
      return this->get_previous_manager()->set_updated_property_status(
          is_updated);
    }

    void set_updated_property_status(const std::string & name,
                                     bool is_updated) {
      if (this->is_property_in_current_level(name)) {
        this->properties[name]->set_updated_status(is_updated);
        return;
      } else {
        std::stringstream error{};
        error << "A property of name '" << name << "' does not exist"
              << " in manager '" << this->get_name() << "' on top layer";
        throw std::runtime_error(error.str());
      }
    }

    /**
     * Forwards property requests to lower layers. Usually to get a property
     * the `get_propertp_ptr` or `get_property_ref` function should be used.
     * This function is however still public because of each structure manager
     * needs to be able to access it from the previous manager.
     */
    template <typename UserProperty_t, bool IsRoot = IsRootImplementation,
              std::enable_if_t<IsRoot, int> = 0>
    std::shared_ptr<UserProperty_t>
    forward_get_property_request(const std::string & name,
                                 const bool validate_property) {
      if (this->is_property_in_current_level(name)) {
        auto property = this->properties.at(name);
        if (validate_property) {
          this->template validate_property_t<UserProperty_t>(property);
        }
        return std::static_pointer_cast<UserProperty_t>(property);
      } else {
        std::stringstream error{};
        error << "A property of name '" << name << "' does not exist"
              << " in manager '" << this->get_name() << "'";
        throw std::runtime_error(error.str());
      }
    }

    /**
     * Returns the property of the given name. Assumes that the property exists
     * somewhere in the stack, therefore applies no checks.
     *
     * @tparam UserProperty_t full type of the property to return.
     *
     * @param name the name of the property.
     * @param validate_property the property is validated if flag is true.
     *
     * It is
     * compared if each template parameter within the UserProperty is in
     * agreement with the stored property of the given name.
     *
     * @throw  runtime error if property name does not exist.
     * @throw  runtime error if property with name does not comply with given
     *         user property type
     */
    template <typename UserProperty_t, bool IsRoot = IsRootImplementation,
              std::enable_if_t<not(IsRoot), int> = 0>
    std::shared_ptr<UserProperty_t>
    forward_get_property_request(const std::string & name,
                                 bool validate_property) {
      if (this->is_property_in_current_level(name)) {
        auto property = this->properties.at(name);
        if (validate_property) {
          this->template validate_property_t<UserProperty_t>(property);
        }
        return std::static_pointer_cast<UserProperty_t>(property);
      } else {
        return this->get_previous_manager()
            ->template forward_get_property_request<UserProperty_t>(
                name, validate_property);
      }
    }

    template <size_t Order, size_t Layer,
              bool HasDistances = traits::HasDistances,
              typename std::enable_if_t<HasDistances, int> = 0>
    inline double & get_distance(const ClusterRefKey<Order, Layer> & pair) {
      static_assert(HasDistances == traits::HasDistances,
                    "The manager does not have distances.");
      return this->get_previous_manager()->get_distance(pair);
    }

    template <size_t Order, size_t Layer,
              bool HasDirectionVectors = traits::HasDirectionVectors,
              typename std::enable_if_t<HasDirectionVectors, int> = 0>
    inline const Vector_ref
    get_direction_vector(const ClusterRefKey<Order, Layer> & pair) {
      static_assert(HasDirectionVectors == traits::HasDirectionVectors,
                    "The manager does not have direction vectors.");
      return this->get_previous_manager()->get_direction_vector(pair);
    }

    //! Get the full type of the structure manager
    static std::string get_name() {
      return internal::type_name<ManagerImplementation>();
    }

    //! Create a new shared pointer to the object
    std::shared_ptr<ManagerImplementation> get_shared_ptr() {
      return this->implementation().shared_from_this();
    }

    //! Create a new weak pointer to the object
    std::weak_ptr<ManagerImplementation> get_weak_ptr() {
      return std::weak_ptr<ManagerImplementation>(this->get_shared_ptr());
    }

    //! return the number of neighbours of a given atom at a given TargetOrder
    template <size_t TargetOrder, size_t Order, size_t Layer>
    size_t get_cluster_size(const ClusterRefKey<Order, Layer> & cluster) const {
      return this->implementation().template get_cluster_size_impl<TargetOrder>(
          cluster);
    }

    //! return if the atom (Order == 1) or neighboring atom (Order == 2)
    //! is a ghost atom
    template <size_t Order>
    bool is_ghost_atom(const ClusterRef<Order> & cluster) {
      static_assert(Order <= 2, R"(Usage of this function for clusters of order
      larger than 3 is ambiguous.)");
      auto && atom_tag = static_cast<size_t>(cluster.get_atom_tag());
      auto && n_centers = this->size();
      return (atom_tag >= n_centers);
    }

    /**
     * Get atom_tag of index-th neighbour of this cluster, e.g. j-th
     * neighbour of atom i or k-th neighbour of pair i-j, etc.
     * Because this function is invoked with with ClusterRefKey<1, Layer> the
     * ParentLayer and NeighbourLayer have to be optional for the case Order
     * = 1.
     */
    template <size_t Order, size_t Layer>
    int get_neighbour_atom_tag(const ClusterRefKey<Order, Layer> & cluster,
                               size_t index) const {
      return this->implementation().get_neighbour_atom_tag(cluster, index);
    }

    //! get atom_tag of the index-th atom in manager
    int get_neighbour_atom_tag(const StructureManager & cluster,
                               size_t & index) const {
      return this->implementation().get_neighbour_atom_tag(cluster, index);
    }

    //! Access to offsets for access of cluster-related properties
    template <size_t Order, size_t Layer>
    size_t get_offset(const ClusterRefKey<Order, Layer> & cluster) const {
      constexpr auto layer{
          StructureManager::template cluster_layer_from_order<Order>()};
      return cluster.get_cluster_index(layer);
    }

    //! Used for building cluster indices
    template <size_t Order>
    size_t get_offset(const std::array<size_t, Order> & counters) const {
      return this->implementation().get_offset_impl(counters);
    }

    /* Returns the neighbour's cluster_index of order 1 from an atomic index.
     */
    size_t get_atom_index(const int atom_tag) const {
      return this->implementation().get_atom_index(atom_tag);
    }

    template <size_t Order>
    constexpr static size_t cluster_layer_from_order() {
      return get_layer<Order>(typename traits::LayerByOrder{});
    }

    /**
     * When the underlying structure changes, all computations are potentially
     * invalid. This function triggers the setting of the statue variable to
     * `false` along the tree to the managers and the properties it holds.
     */
    void send_changed_structure_signal() final {
      this->set_updated_property_status(false);
      this->set_update_status(false);
      for (auto && child : this->children) {
        if (not child.expired()) {
          child.lock()->send_changed_structure_signal();
        }
      }
    }

<<<<<<< HEAD
    size_t get_property_layer(const size_t & order) const {
      return get_dyn_layer<traits::MaxOrder>(order,
                                             typename traits::LayerByOrder{});
=======
    ImplementationPtr_t get_previous_manager() {
      return this->implementation().get_previous_manager_impl();
>>>>>>> 925a4416
    }

   protected:
    /**
     * Update itself and send update signal to children nodes
     * Should only be used in the StructureManagerRoot
     */
    void update_children() final {
      if (not this->get_update_status()) {
        this->implementation().update_self();
        this->set_update_status(true);
      }
      for (auto && child : this->children) {
        if (not child.expired()) {
          child.lock()->update_children();
        }
      }
    }

    //! returns the current layer
    template <size_t Order>
    constexpr static size_t cluster_layer() {
      return get_layer<Order>(typename traits::LayerByOrder{});
    }

    //! recursion end, not for use
    const std::array<int, 0> get_atom_tag_list() const {
      return std::array<int, 0>{};
    }

    /* Returns the cluster size in given order and layer. Because this function
     * is invoked with with ClusterRefKey<1, Layer> the ParentLayer and
     * NeighbourLayer have to be optional for the case Order = 1.
     */

    //! returns a reference to itself
    StructureManager & get_manager() { return *this; }

    //! necessary casting of the type
    ManagerImplementation & implementation() {
      return static_cast<ManagerImplementation &>(*this);
    }
    //! returns a reference for access of the implementation
    const ManagerImplementation & implementation() const {
      return static_cast<const ManagerImplementation &>(*this);
    }

    //! get an array with all atoms inside
    std::array<AtomRef, 0> get_atoms() const {
      return std::array<AtomRef, 0>{};
    }
    //! Starting array for builing container in iterator
    std::array<int, 0> get_atom_ids() const { return std::array<int, 0>{}; }

    //! recursion end, not for use
    std::array<size_t, 1> get_counters() const {
      return std::array<size_t, 1>{};
    }
    //! access to cluster_indices_container
    ClusterIndex_t & get_cluster_indices_container() {
      return this->cluster_indices_container;
    }

    //! access to cluster_indices_container
    const ClusterIndex_t & get_cluster_indices_container() const {
      return this->cluster_indices_container;
    }

    /**
     * Tuple which contains MaxOrder number of cluster_index lists for
     * reference with increasing layer depth. It is filled upon construction
     * of the neighbourhood manager via a
     * std::get<Order>(this->cluster_indices). Higher order are constructed
     * in adaptors accordingly via the lower level indices and a
     * Order-dependend index is appended to the array.
     */
    ClusterIndex_t cluster_indices_container;

    std::map<std::string, std::shared_ptr<PropertyBase>> properties{};
  };

  /* ----------------------------------------------------------------------
   */
  namespace internal {
    //! helper function that allows to append extra elements to an array It
    //! returns the given array, plus one element
    template <typename T, size_t Size, int... Indices>
    std::array<T, Size + 1>
    append_array_helper(const std::array<T, Size> & arr, T && t,
                        std::integer_sequence<int, Indices...>) {
      return std::array<T, Size + 1>{{arr[Indices]..., std::forward<T>(t)}};
    }

    //! template function allows to add an element to an array
    template <typename T, size_t Size>
    std::array<T, Size + 1> append_array(const std::array<T, Size> & arr,
                                         T && t) {
      return append_array_helper(arr, std::forward<T>(t),
                                 std::make_integer_sequence<int, Size>{});
    }

    template <typename T, size_t Size1, int... Indices1, size_t Size2,
              int... Indices2>
    std::array<T, Size1 + Size2>
    concat_array_helper(const std::array<T, Size1> & arr1,
                        const std::array<T, Size2> & arr2,
                        std::integer_sequence<int, Indices1...>,
                        std::integer_sequence<int, Indices2...>) {
      return std::array<T, Size1 + Size2>{
          {arr1[Indices1]..., arr2[Indices2]...}};
    }

    //! concatenate 2 array
    template <typename T, size_t Size1, size_t Size2>
    std::array<T, Size1 + Size2>
    concat_array(const std::array<T, Size1> & arr1,
                 const std::array<T, Size2> & arr2) {
      return concat_array_helper(arr1, arr2,
                                 std::make_integer_sequence<int, Size1>{},
                                 std::make_integer_sequence<int, Size2>{});
    }

    // #BUG8486@(till) changed name Counters to Container, because we handle an
    // object which can be as manager or clusterref, and this is is name
    // container in the iterator, counters is used for the the list of all
    // iterator indices
    /* ----------------------------------------------------------------------
     */
    /**
     * static branching to redirect to the correct function to get sizes,
     * offsets and neighbours. Used later by adaptors which modify or extend
     * the neighbourlist to access the correct offset.
     *
     */
    template <bool AtMaxOrder>
    struct IncreaseHelper {
      template <class Manager_t, class Container_t>
      static int get_neighbour_atom_tag(const Manager_t & /*manager*/,
                                        const Container_t & /*container*/,
                                        size_t /*index*/) {
        throw std::runtime_error("This branch should never exist"
                                 " (cluster neigbour).");
      }
    };

    //! specialization for not at MaxOrder, these refer to the underlying
    //! manager
    template <>
    struct IncreaseHelper<false> {
      template <class Manager_t, class Container_t>
      static int get_neighbour_atom_tag(const Manager_t & manager,
                                        const Container_t & container,
                                        size_t index) {
        return manager.get_neighbour_atom_tag(container, index);
      }
    };

    template <class ParentClass, typename ClusterIndicesType, size_t Layer>
    struct ClusterIndicesConstCaster {
      using IndexConstArray_t = typename ParentClass::IndexConstArray;
      using IndexArray_t = typename ParentClass::IndexArray;

      static IndexConstArray_t & cast(IndexConstArray_t & cluster_indices) {
        return cluster_indices;
      }

      static IndexConstArray_t cast(const IndexArray_t & cluster_indices) {
        return IndexConstArray_t(cluster_indices.data());
      }

      static IndexConstArray_t cast(const size_t & cluster_index) {
        return IndexConstArray_t(&cluster_index);
      }
    };
  }  // namespace internal

  /* ----------------------------------------------------------------------
   */
  /**
   * Definition of the ``AtomRef`` class. It is the return type when
   * iterating over the first order of a manager.
   */
  template <class ManagerImplementation>
  class StructureManager<ManagerImplementation>::AtomRef {
   public:
    using Vector_t = Eigen::Matrix<double, ManagerImplementation::dim(), 1>;
    using Vector_ref = Eigen::Map<Vector_t>;
    using Manager_t = StructureManager<ManagerImplementation>;

    //! Default constructor
    AtomRef() = delete;

    //! constructor from iterator
    AtomRef(Manager_t & manager, int id) : manager{manager}, index{id} {}

    //! Copy constructor
    AtomRef(const AtomRef & other) = default;

    //! Move constructor
    AtomRef(AtomRef && other) = default;

    //! Destructor
    ~AtomRef() {}

    //! Copy assignment operator
    AtomRef & operator=(const AtomRef & other) = delete;

    //! Move assignment operator
    AtomRef & operator=(AtomRef && other) = default;

    //! return index of the atom
    int get_index() const { return this->index; }

    //! return position vector of the atom
    Vector_ref get_position() { return this->manager.position(this->index); }

    /**
     * return atom type (idea: corresponding atomic number, but is allowed
     * to be arbitrary as long as it is an integer)
     */
    int get_atom_type() const { return this->manager.atom_type(this->index); }

   protected:
    //! reference to the underlying manager
    Manager_t & manager;
    /**
     * The meaning of `index` is manager-dependent. There are no guaranties
     * regarding contiguity. It is used internally to absolutely address
     * atom-related properties.
     */
    int index;
  };

  /* ----------------------------------------------------------------------
   */
  /**
   * Class definitionobject when iterating over the manager, then atoms,
   * then pairs, etc. in deeper Orders. This object itself is iterable again
   * up to the corresponding MaxOrder of the manager. I.e. iterating over a
   * manager provides atoms; iterating over atoms gives its pairs, etc.
   */
  template <class ManagerImplementation>
  template <size_t Order>
  class StructureManager<ManagerImplementation>::ClusterRef
      : public ClusterRefKey<
            Order,
            ManagerImplementation::template cluster_layer_from_order<Order>()> {
   public:
    static_assert(Order > 0, "Order < 1 is not allowed.");
    using Manager_t = StructureManager<ManagerImplementation>;
    using traits = StructureManager_traits<ManagerImplementation>;
    constexpr static size_t ClusterLayer{
        ManagerImplementation::template cluster_layer_from_order<Order>()};
    using ThisParentClass = ClusterRefKey<Order, ClusterLayer>;

    using AtomRef_t = typename Manager_t::AtomRef;
    using Iterator_t = typename Manager_t::template Iterator<Order>;
    using Atoms_t = std::array<AtomRef_t, Order>;
    using iterator = typename Manager_t::template Iterator<Order + 1>;
    friend iterator;

    using IndexConstArray_t = typename ThisParentClass::IndexConstArray;
    using IndexArray_t = typename ThisParentClass::IndexArray;

    using AtomIndex_t = typename ThisParentClass::AtomIndex_t;

    static constexpr bool IsOrderOne{Order == 1};

    template <size_t TargetOrder>
    static constexpr bool IsOrderOneAndHasOrder{
        Manager_t::template has_order<TargetOrder>() and IsOrderOne};

    //! true if ClusterRef of Order 1 and the manager has self pairs
    static constexpr bool HasCenterPairAndIsOrderOne{traits::HasCenterPair and
                                                     IsOrderOne};
    //! true if ClusterRef of Order 2 and the manager has self pairs
    static constexpr bool HasCenterPairAndIsOrderTwo{traits::HasCenterPair and
                                                     Order == 2};
    //! Default constructor
    ClusterRef() = delete;

    template <typename ClusterIndicesType>
    ClusterRef(Iterator_t & it, const AtomIndex_t & atom_tag_list,
               ClusterIndicesType & cluster_indices)
        : ThisParentClass{atom_tag_list,
                          internal::ClusterIndicesConstCaster<
                              ThisParentClass, ClusterIndicesType,
                              ClusterLayer>::cast(cluster_indices)},
          it{it} {}

    /**
     * This is a ClusterRef of Order=1, constructed from a higher Order.
     * This function here is self referencing right now. A ClusterRefKey
     * with Order=1 is needed to construct it ?!
     */
    ClusterRef(ClusterRefKey<1, 0> & cluster, Manager_t & manager)
        : ClusterRefKey<1, 0>(cluster.get_atom_tag_list(),
                              cluster.get_cluster_indices()),
          it(manager) {}

    //! Copy constructor
    ClusterRef(const ClusterRef & other) = delete;

    //! Move constructor
    ClusterRef(ClusterRef && other) = default;

    //! Destructor
    virtual ~ClusterRef() = default;

    //! Copy assignment operator
    ClusterRef & operator=(const ClusterRef & other) = default;

    //! Move assignment operator
    ClusterRef & operator=(ClusterRef && other) = default;

    //! return atoms of the current cluster
    const std::array<AtomRef_t, Order> & get_atoms() const {
      return this->atoms;
    }

    /**
     * Getter for a ClusterRefKey refering to the current j-atom of the
     * ij-pair.
     *
     * if you try to use this function and Order != 2 then
     * you will get an error about not finding the function to call
     * because of SFINAE.
     *
     * @return ClusterRefKey of order 1 and proper layer
     */
    template <size_t Order_ = Order, std::enable_if_t<Order_ == 2, int> = 0>
    auto get_atom_j() {
      auto && manager = it.get_manager();
      auto && atom_j_tag = this->get_internal_neighbour_atom_tag();
      auto && atom_j_index = manager.get_atom_index(atom_j_tag);
      auto atom_j_it = manager.get_iterator_at(atom_j_index, 0);
      constexpr static size_t ClusterLayer_{
          ManagerImplementation::template cluster_layer_from_order<1>()};
      auto atom_j = static_cast<ClusterRefKey<1, ClusterLayer_>>(*atom_j_it);
      return atom_j;
    }

    /**
     * Getter for a ClusterRefKey refering to the ii-pair of the current
     * i-atom.
     *
     * if you try to use this function and HasCenterPair == false then
     * you will get an error about not finding the function to call
     * because of SFINAE.
     *
     * @return ClusterRefKey of order 2 and proper layer
     */
    template <bool C = HasCenterPairAndIsOrderOne, std::enable_if_t<C, int> = 0>
    auto get_atom_ii() {
      static_assert(traits::MaxOrder > 1, "Need neighbors to get one");

      auto && atom_ii_it = this->pairs_with_self_pair().begin();
      constexpr static size_t ClusterLayer_{
          ManagerImplementation::template cluster_layer_from_order<2>()};
      auto atom_ii = static_cast<ClusterRefKey<2, ClusterLayer_>>(*atom_ii_it);
      return atom_ii;
    }

    /**
     * Getter for a ClusterRefKey refering to the current jj-pair associated
     * to the current ij-pair.
     *
     * if you try to use this function and HasCenterPair == false then
     * you will get an error about not finding the function to call
     * because of SFINAE.
     *
     * @return ClusterRefKey of order 2 and proper layer
     */
    template <bool C = HasCenterPairAndIsOrderTwo, std::enable_if_t<C, int> = 0>
    auto get_atom_jj() {
      auto && manager = it.get_manager();
      auto && atom_j_tag = this->get_atom_tag();
      auto && atom_j_index = manager.get_atom_index(atom_j_tag);
      auto && atom_j_it = manager.get_iterator_at(atom_j_index, 0);
      auto && atom_j = *atom_j_it;
      auto && atom_jj_it = atom_j.pairs_with_self_pair().begin();
      constexpr static size_t ClusterLayer_{
          ManagerImplementation::template cluster_layer_from_order<2>()};
      auto atom_jj = static_cast<ClusterRefKey<2, ClusterLayer_>>(*atom_jj_it);
      return atom_jj;
    }

    /**
     * Returns the position of the last atom in the cluster, e.g. when
     * cluster order==1 it is the atom position, when cluster order==2 it is
     * the neighbour position, etc.
     */
    auto get_position() {
      return this->get_manager().position(this->get_atom_tag());
    }

    //! returns the type of the last atom in the cluster
    int get_atom_type() const {
      auto && id{this->get_atom_tag()};
      return this->get_manager().atom_type(id);
    }

    /**
     * build a array of atom types from the atoms in this cluster
     */
    std::array<int, Order> get_atom_types() const;

    //! return the index of the atom/pair/etc. it is always the last one,
    //! since the other ones are accessed an Order above.
    int get_atom_tag() const { return this->back(); }
    //! returns a reference to the manager with the maximum layer
    Manager_t & get_manager() { return this->it.get_manager(); }

    //! return a const reference to the manager with maximum layer
    const Manager_t & get_manager() const { return this->it.get_manager(); }

    //! return iterator index - this is used in cluster_indices_container as
    //! well as accessing properties
    size_t get_index() const { return this->it.index; }

    //! returns the clusters index refering to the whole list of current
    //! clusters
    size_t get_global_index() const { return this->it.get_cluster_index(); }
    //! returns the atom tags, which constitute the cluster
    const std::array<int, Order> & get_atom_tag_list() const {
      return this->atom_tag_list;
    }

    Iterator_t & get_iterator() { return this->it; }
    const Iterator_t & get_iterator() const { return this->it; }

   protected:
    //! counters for access
    std::array<size_t, 1> get_counters() const {
      return this->it.get_counters();
    }
    std::array<size_t, 1> get_offsets() const { return this->it.get_offsets(); }
    //! `atom_cluster_indices` is an initially contiguous numbering of atoms
    Iterator_t & it;

    /**
     * Helper struct to iterate in a customised range. Useful to return an
     * iterator over the pairs (TargetOrder == 2),
     * triplets (TargetOrder == 3)...
     */
    template <size_t TargetOrder>
    struct CustomProxy {
      using ClusterRef_t = typename Manager_t::template ClusterRef<1>;
      using iterator = typename Manager_t::template Iterator<TargetOrder>;

      CustomProxy(ClusterRef_t & cluster_ref, const size_t & start,
                  const size_t & offset)
          : cluster_ref{cluster_ref}, start{start}, offset{offset} {}

      //! end of the iterations over the clusters of order TargetOrder
      iterator begin() {
        return iterator(cluster_ref, this->start, this->offset);
      }
      //! end of the iterations over the clusters
      iterator end() {
        return iterator(cluster_ref, this->size(),
                        std::numeric_limits<size_t>::max());
      }
      //! get the number of neighbors of the center at Order == TargetOrder
      size_t size() {
        return cluster_ref.get_manager().template get_cluster_size<TargetOrder>(
            cluster_ref);
      }

      ClusterRef_t & cluster_ref;
      //! starting index of the iteration
      size_t start;
      //! offset with which to start the iteration in the list of all clusters
      //! of Order == TargetOrder
      size_t offset;
    };

   public:
    /**
     * Return an iterable over the clusters of order == Order
     * associated with the current central atom.
     * @param start starting index for the iteration from offset
     */
    template <size_t Order_, bool C = IsOrderOne, std::enable_if_t<C, int> = 0>
    CustomProxy<Order_> get_clusters_of_order(size_t start = 0) {
      static_assert(Order_ > 1,
                    "You should ask at least for pairs, i.e. Order_ >= 2.");
      std::array<size_t, Order_ - 1> counters{};
      counters.back() = this->get_index();
      size_t offset{this->get_manager().get_offset(counters)};
      return CustomProxy<Order_>(*this, start, offset);
    }

    /**
     * Return an iterable for Order == 2 that includes the neighbors (or pairs)
     * associated with the current central atom.
     */
    template <bool C = IsOrderOneAndHasOrder<2>, std::enable_if_t<C, int> = 0>
    CustomProxy<2> pairs() {
      // avoid if statement or sfinae by casting the bool to
      // size_t which turns out to give 0 if false and 1
      // if true, the expected behavior.
      size_t start{static_cast<size_t>(HasCenterPairAndIsOrderOne)};
      return this->get_clusters_of_order<2>(start);
    }

    /**
     * Return an iterable for Order == 2 that includes the neighbors (or
     * pairs) associated with the current central atom and the self pair,
     * i.e. a ClusterRef<2> refering to the central atom if
     * HasCenterPair == true.
     * If HasCenterPair == false then its the regular iteration.
     */
    template <bool C = IsOrderOneAndHasOrder<2>, std::enable_if_t<C, int> = 0>
    CustomProxy<2> pairs_with_self_pair() {
      return this->get_clusters_of_order<2>();
    }

    /**
     * Return an iterable for Order == 3 that includes the triplets associated
     * with the current central atom.
     */
    template <bool C = IsOrderOneAndHasOrder<3>, std::enable_if_t<C, int> = 0>
    CustomProxy<3> triplets() {
      return this->get_clusters_of_order<3>();
    }

    /**
     * Return an iterable for Order == 4 that includes the quadruplets
     * associated with the current central atom.
     */
    template <bool C = IsOrderOneAndHasOrder<4>, std::enable_if_t<C, int> = 0>
    CustomProxy<4> quadruplets() {
      return this->get_clusters_of_order<4>();
    }
  };

  namespace internal {
    template <class Manager, size_t Order, size_t... Indices>
    std::array<int, Order>
    species_aggregator_helper(const std::array<int, Order> & array,
                              const Manager & manager,
                              std::index_sequence<Indices...> /*indices*/) {
      return std::array<int, Order>{{manager.atom_type(array[Indices])...}};
    }

    template <class Manager, size_t Order, size_t... Indices>
    std::array<int, Order>
    species_aggregator(const std::array<int, Order> & index_array,
                       const Manager & manager) {
      return species_aggregator_helper<Manager>(
          index_array, manager, std::make_index_sequence<Order>{});
    }
  };  // namespace internal

  template <class ManagerImplementation>
  template <size_t Order>
  std::array<int, Order>
  StructureManager<ManagerImplementation>::ClusterRef<Order>::get_atom_types()
      const {
    return internal::species_aggregator<StructureManager>(this->atom_tag_list,
                                                          this->get_manager());
  }

  /* ----------------------------------------------------------------------
   */
  /**
   * Helper functions to avoid needing dereferencing a manager in a
   * shared_ptr to loop over the centers.
   */
  template <typename T>
  auto begin(std::shared_ptr<T> ptr) -> typename T::iterator {
    return ptr->begin();
  }

  template <typename T>
  auto end(std::shared_ptr<T> ptr) -> typename T::iterator {
    return ptr->end();
  }

  /* ----------------------------------------------------------------------
   */
  /**
   * Class definition of the iterator. This is used by all clusters. It is
   * specialized for the case Order=1, when iterating over a manager and the
   * dereference are atoms, because then the container is a manager. For all
   * other cases, the container is the cluster of the Order below.
   */
  template <class ManagerImplementation>
  template <size_t Order>
  class StructureManager<ManagerImplementation>::Iterator {
   public:
    using Manager_t = StructureManager<ManagerImplementation>;
    friend Manager_t;
    using ClusterRef_t = typename Manager_t::template ClusterRef<Order>;

    friend ClusterRef_t;

    static constexpr bool IsOrderOne{Order == 1};

    static constexpr bool IsOrderOneOrTwo{IsOrderOne or
                                          (Order == 2)};  // NOLINT

    // determine the container type
    using Container_t =
        std::conditional_t<IsOrderOne, Manager_t,
                           typename Manager_t::template ClusterRef<1>>;

    using AtomIndex_t = typename ClusterRef_t::AtomIndex_t;

    static_assert(Order > 0, "Order has to be positive");

    static_assert(Order <= traits::MaxOrder,
                  "Order > MaxOrder, impossible iterator");

    using AtomRef_t = typename Manager_t::AtomRef;

    using value_type = ClusterRef_t;
    using difference_type = std::ptrdiff_t;
    using iterator_category = std::forward_iterator_tag;
    // using iterator_category = std::random_access_iterator_tag;

    using reference = value_type;

    //! Default constructor
    Iterator() = delete;

    //! Copy constructor
    Iterator(const Iterator & other) = default;

    //! Move constructor
    Iterator(Iterator && other) = default;

    //! Destructor
    virtual ~Iterator() = default;

    //! Copy assignment operator
    Iterator & operator=(const Iterator & other) = default;

    //! Move assignment operator
    Iterator & operator=(Iterator && other) = default;

    //! pre-increment
    Iterator & operator++() {
      ++this->index;
      return *this;
    }

    //! pre-decrement
    Iterator & operator--() {
      --this->index;
      return *this;
    }

    value_type operator*() {
      auto & cluster_indices_properties = std::get<Order - 1>(
          this->get_manager().get_cluster_indices_container());
      using Ref_t = typename std::remove_reference_t<decltype(
          cluster_indices_properties)>::reference;
      Ref_t cluster_indices{
          cluster_indices_properties[this->get_cluster_index()]};
      return ClusterRef_t(*this, this->get_atom_tag_list(), cluster_indices);
    }

    const value_type operator*() const {
      const auto & cluster_indices_properties = std::get<Order - 1>(
          this->get_manager().get_cluster_indices_container());
      using Ref_t = typename std::remove_reference_t<decltype(
          cluster_indices_properties)>::const_reference;
      Ref_t cluster_indices =
          cluster_indices_properties[this->get_cluster_index()];

      const auto indices{this->get_atom_tag_list()};
      return ClusterRef_t(const_cast<Iterator &>(*this), indices,
                          cluster_indices);
    }

    //! equality
    bool operator==(const Iterator & other) const {
      return this->index == other.index;
    }

    //! inequality
    bool operator!=(const Iterator & other) const {
      return not(*this == other);
    }

    /**
     * const access to container
     */
    const Container_t & get_container() const { return this->container; }

   protected:
    //! constructor with container ref and starting point
    Iterator(Container_t & cont, size_t start, size_t offset)
        : container{cont}, index{start}, offset{offset} {}

    //! add atomic indices in current iteration
    template <bool C = IsOrderOneOrTwo, std::enable_if_t<C, int> = 0>
    AtomIndex_t get_atom_tag_list() {
      return internal::append_array(
          container.get_atom_tag_list(),
          this->get_manager().get_neighbour_atom_tag(container, this->index));
    }
    //! add atomic indices in current iteration
    template <bool C = IsOrderOneOrTwo, std::enable_if_t<C, int> = 0>
    AtomIndex_t get_atom_tag_list() const {
      return internal::append_array(
          container.get_atom_tag_list(),
          this->get_manager().get_neighbour_atom_tag(container, this->index));
    }

    template <bool C = IsOrderOneOrTwo, std::enable_if_t<not(C), int> = 0>
    AtomIndex_t get_atom_tag_list() {
      return internal::concat_array(
          container.get_atom_tag_list(),
          this->get_manager().implementation().get_neighbour_atom_tag_current(
              container, this->index));
    }
    template <bool C = IsOrderOneOrTwo, std::enable_if_t<not(C), int> = 0>
    AtomIndex_t get_atom_tag_list() const {
      return internal::concat_array(
          container.get_atom_tag_list(),
          this->get_manager().implementation().get_neighbour_atom_tag_current(
              container, this->index));
    }

    //! returns the current index of the cluster in iteration
    size_t get_cluster_index() const { return this->index + this->offset; }

    //! returns a reference to the underlying manager at every Order
    Manager_t & get_manager() { return this->container.get_manager(); }
    //! returns a const reference to the underlying manager at every Order
    const Manager_t & get_manager() const {
      return this->container.get_manager();
    }

    //! returns the counters - which is the position in a list at each
    //! Order.
    template <bool C = IsOrderOne, std::enable_if_t<C, int> = 0>
    std::array<size_t, 1> get_counters() {
      std::array<size_t, 1> counters{this->index};
      return counters;
    }

    //! returns the counters - which is the position in a list at each
    //! Order.
    template <bool C = IsOrderOne, std::enable_if_t<not(C), int> = 0>
    std::array<size_t, 2> get_counters() {
      auto && parental_counters = this->container.get_counters();
      std::array<size_t, 2> counters{parental_counters[0], this->index};
      return counters;
    }

    //! get offsets at which the current clusters at several orders should
    //! start
    template <bool C = IsOrderOne, std::enable_if_t<C, int> = 0>
    std::array<size_t, 1> get_offsets() {
      std::array<size_t, 1> offsets{this->offset};
      return offsets;
    }

    //! get offsets at which the current clusters at several orders should
    //! start
    template <bool C = IsOrderOne, std::enable_if_t<not(C), int> = 0>
    std::array<size_t, 2> get_offsets() {
      auto && parental_offsets = this->container.get_offsets();
      std::array<size_t, 2> offsets{parental_offsets[0], this->offset};
      return offsets;
    }

    //! in ascending order, this is: manager, atom, pair, triplet (i.e.
    //! cluster of Order 0, 1, 2, 3, ...
    Container_t & container;
    //! the iterators index (for moving forwards)
    size_t index;
    //! offset for access in a neighbour list during construction of the
    //! begin()
    const size_t offset;
  };

  /* ----------------------------------------------------------------------
   */
  /**
   * A class which provides the iteration range from start to the end of the
   * atoms including additional ghost atoms.
   */
  template <class ManagerImplementation>
  class StructureManager<ManagerImplementation>::ProxyWithGhosts {
   public:
    using Iterator_t =
        typename StructureManager<ManagerImplementation>::Iterator_t;

    //! Default constructor
    ProxyWithGhosts() = delete;

    //! Constructor
    ProxyWithGhosts(ManagerImplementation & manager) : manager{manager} {}

    //! Copy constructor
    ProxyWithGhosts(const ProxyWithGhosts & other) = delete;

    //! Move constructor
    ProxyWithGhosts(ProxyWithGhosts && other) = default;

    //! Destructor
    virtual ~ProxyWithGhosts() = default;

    //! Copy assignment operator
    ProxyWithGhosts & operator=(const ProxyWithGhosts & other) = delete;

    //! Move assignment operator
    ProxyWithGhosts & operator=(ProxyWithGhosts && other) = default;

    //! Start of atom list
    Iterator_t begin() { return this->manager.begin(); }

    //! End is all atoms including ghosts
    Iterator_t end() {
      return Iterator_t(this->manager, this->manager.size_with_ghosts(),
                        std::numeric_limits<size_t>::max());
    }

   protected:
    ManagerImplementation & manager;

   private:
  };

  /* ----------------------------------------------------------------------
   */
  /**
   * A class which provides the iteration range from for all ghost atoms in
   * the structure. If no ghost atoms exist, the iterator is of size zero.
   */
  template <class ManagerImplementation>
  class StructureManager<ManagerImplementation>::ProxyOnlyGhosts
      : public StructureManager<ManagerImplementation>::ProxyWithGhosts {
   public:
    using Iterator_t =
        typename StructureManager<ManagerImplementation>::Iterator_t;
    using Parent =
        typename StructureManager<ManagerImplementation>::ProxyWithGhosts;

    //! Default constructor
    ProxyOnlyGhosts() = delete;

    //!
    ProxyOnlyGhosts(ManagerImplementation & manager) : Parent{manager} {}

    //! Copy constructor
    ProxyOnlyGhosts(const ProxyOnlyGhosts & other) = delete;

    //! Move constructor
    ProxyOnlyGhosts(ProxyOnlyGhosts && other) = default;

    //! Destructor
    virtual ~ProxyOnlyGhosts() = default;

    //! Copy assignment operator
    ProxyOnlyGhosts & operator=(const ProxyOnlyGhosts & other) = delete;

    //! Move assignment operator
    ProxyOnlyGhosts & operator=(ProxyOnlyGhosts && other) = default;

    //! Start iteration at first ghost atom
    Iterator_t begin() { return this->manager.end(); }

   protected:
   private:
  };
}  // namespace rascal

#endif  // SRC_RASCAL_STRUCTURE_MANAGERS_STRUCTURE_MANAGER_HH_<|MERGE_RESOLUTION|>--- conflicted
+++ resolved
@@ -373,23 +373,6 @@
      *       v
      * RootImpl -> return false
      */
-<<<<<<< HEAD
-    bool has_property(const std::string & name) const {
-      return not(this->properties.find(name) == this->properties.end());
-    }
-
-    template <typename Property_t>
-    Property_t & create_property(const std::string & name) {
-      auto property{std::make_shared<Property_t>(this->implementation())};
-      this->attach_property(name, property);
-      return *property;
-    }
-
-    template <typename T, size_t Order, Dim_t NbRow = 1, Dim_t NbCol = 1>
-    Property_t<T, Order, NbRow, NbCol> &
-    create_property(const std::string & name) {
-      return create_property<Property_t<T, Order, NbRow, NbCol>>(name);
-=======
     template <bool IsRoot = IsRootImplementation,
               std::enable_if_t<IsRoot, int> = 0>
     inline bool is_property_in_stack(const std::string & name) {
@@ -406,7 +389,6 @@
         return true;
       }
       return this->get_previous_manager()->is_property_in_stack(name);
->>>>>>> 925a4416
     }
 
     /**
@@ -419,12 +401,13 @@
      * @param name the name of the property to create.
      *
      * @throw runtime_error if property with name does already exist
+     * @return reference of to `UserProperty`
      *
      */
     template <typename UserProperty_t>
-    void create_property(const std::string & name,
-                         const bool exclude_ghosts = false,
-                         const std::string & metadata = "no metadata") {
+    UserProperty_t &
+    create_property(const std::string & name, const bool exclude_ghosts = false,
+                    const std::string & metadata = "no metadata") {
       if (this->is_property_in_stack(name)) {
         std::stringstream error{};
         error << "A property of name '" << name
@@ -435,6 +418,7 @@
         auto property{std::make_shared<UserProperty_t>(
             this->implementation(), metadata, exclude_ghosts)};
         this->properties[name] = property;
+        return *property;
       }
     }
 
@@ -739,14 +723,12 @@
       }
     }
 
-<<<<<<< HEAD
     size_t get_property_layer(const size_t & order) const {
       return get_dyn_layer<traits::MaxOrder>(order,
                                              typename traits::LayerByOrder{});
-=======
+    }
     ImplementationPtr_t get_previous_manager() {
       return this->implementation().get_previous_manager_impl();
->>>>>>> 925a4416
     }
 
    protected:
@@ -777,9 +759,9 @@
       return std::array<int, 0>{};
     }
 
-    /* Returns the cluster size in given order and layer. Because this function
-     * is invoked with with ClusterRefKey<1, Layer> the ParentLayer and
-     * NeighbourLayer have to be optional for the case Order = 1.
+    /* Returns the cluster size in given order and layer. Because this
+     * function is invoked with with ClusterRefKey<1, Layer> the ParentLayer
+     * and NeighbourLayer have to be optional for the case Order = 1.
      */
 
     //! returns a reference to itself
@@ -828,8 +810,7 @@
     std::map<std::string, std::shared_ptr<PropertyBase>> properties{};
   };
 
-  /* ----------------------------------------------------------------------
-   */
+  /* ---------------------------------------------------------------------- */
   namespace internal {
     //! helper function that allows to append extra elements to an array It
     //! returns the given array, plus one element
@@ -869,8 +850,8 @@
                                  std::make_integer_sequence<int, Size2>{});
     }
 
-    // #BUG8486@(till) changed name Counters to Container, because we handle an
-    // object which can be as manager or clusterref, and this is is name
+    // #BUG8486@(till) changed name Counters to Container, because we handle
+    // an object which can be as manager or clusterref, and this is is name
     // container in the iterator, counters is used for the the list of all
     // iterator indices
     /* ----------------------------------------------------------------------
@@ -1241,8 +1222,8 @@
     }
 
     /**
-     * Return an iterable for Order == 2 that includes the neighbors (or pairs)
-     * associated with the current central atom.
+     * Return an iterable for Order == 2 that includes the neighbors (or
+     * pairs) associated with the current central atom.
      */
     template <bool C = IsOrderOneAndHasOrder<2>, std::enable_if_t<C, int> = 0>
     CustomProxy<2> pairs() {
