/**
 * file   atomic_structure.hh
 *
 * @author  Felix Musil <felix.musil@epfl.ch>
 * @author  Markus Stricker <markus.stricker@epfl.ch>
 *
 * @date   08 August 2018
 *
 * @brief common data type for atomic structure data including positions, types,
 *        cell and periodic boundary conditions
 *
 * Copyright © 2018  Felix Musil, Markus Stricker, COSMO (EPFL), LAMMM (EPFL)
 *
 * Rascal is free software; you can redistribute it and/or
 * modify it under the terms of the GNU Lesser General Public License as
 * published by the Free Software Foundation, either version 3, or (at
 * your option) any later version.
 *
 * Rascal is distributed in the hope that it will be useful, but
 * WITHOUT ANY WARRANTY; without even the implied warranty of
 * MERCHANTABILITY or FITNESS FOR A PARTICULAR PURPOSE. See the GNU
 * Lesser General Public License for more details.
 *
 * You should have received a copy of the GNU Lesser General Public License
 * along with this software; see the file LICENSE. If not, write to the
 * Free Software Foundation, Inc., 59 Temple Place - Suite 330,
 * Boston, MA 02111-1307, USA.
 */

#ifndef ATOMIC_STRUCTURE_H
#define ATOMIC_STRUCTURE_H

#include "basic_types.hh"
#include "json_io.hh"

#include <Eigen/Dense>

#include <cmath>
#include <stdexcept>
#include <cmath>




// TODO: CHECK for skewedness and add a function for rescaling the positions for
// internal use
namespace rascal {

  template <int Dim>
  struct AtomicStructure {
    /**
     * A common structure to access atom and cell related data, based on the
     * idea of the atoms object in the Atomic Simulation Environment. The object
     * contains atomic positions, the cell vectors, periodicity information as
     * well as the atomic types (element).
     *
     *  \param cell is a contiguous vector which holds the cell unit vectors.
     *
     *  \param type a vector of integers which holds the atomic type (atomic
     *  number as per periodic table).
     *
     *  \param pbc is a 0/1 vector which defines the periodicity of the given
     *  structure for each dimension
     *
     *  \param position is a vector which holds the atomic positions.
     */
    using Cell_t = Eigen::Matrix<double, Dim, Dim>;
    using Cell_ref = Eigen::Map<Cell_t>;

    using AtomTypes_t = Eigen::Matrix<int, 1, Eigen::Dynamic>;
    using AtomTypes_ref = Eigen::Map<AtomTypes_t>;
    using ConstAtomTypes_ref = Eigen::Map<const AtomTypes_t>;

    using PBC_t = Eigen::Matrix<int, Dim, 1>;
    using PBC_ref = Eigen::Map<PBC_t>;

    using Positions_t = Eigen::Matrix<double, Dim,
                                      Eigen::Dynamic>;
    using Positions_ref = Eigen::Map<Positions_t>;

    using PositionsInput_t =
      Eigen::Ref<const Eigen::MatrixXd, 0,
                 Eigen::Stride<Eigen::Dynamic, Eigen::Dynamic>>;

    using AtomTypesInput_t =
      Eigen::Ref<const Eigen::Matrix<int, Eigen::Dynamic, 1>>;

    using PBCInput_t =
      Eigen::Ref<const Eigen::Matrix<int, Eigen::Dynamic, 1>>;

    // Eigen types for saving atomic structure data
    Positions_t positions;
    AtomTypes_t atom_types;
    Cell_t cell;
    PBC_t pbc;

    //! method for initializing structure data from raw Eigen types, beware:
    //! copy!
    void set_structure(const PositionsInput_t & positions,
                       const AtomTypesInput_t &  atom_types,
                       const Eigen::Ref<const Eigen::MatrixXd> cell,
                       const PBCInput_t & pbc) {
<<<<<<< HEAD

      // check data consistency
      auto npos{positions.cols()};
      auto ntypes{atom_types.rows()};
      if (npos != ntypes) {
        std::stringstream err_str{};
        err_str << "Number of atom positions and atom types is not the same: '"
                << npos
                << "' != '" << ntypes << "'." ;
        throw std::runtime_error (err_str.str());
      }

=======
>>>>>>> 6fbf6978
      this->cell = cell;
      this->atom_types = atom_types;
      this->pbc = pbc;
      this->positions = positions;
    }

    //! method for initializing structure from a json object; data is copied
    void set_structure(const json_io::AtomicJsonData & s) {
      // internal std::vector for reading from json, necessary for push_back, no
      // direct mapping possible
      std::vector<double> cell_data{};
      std::vector<int> type_data{};
      std::vector<int> pbc_data{};
      std::vector<double> pos_data{};

      // check for empty data set
      try {
        auto pos_size = s.position.size();
        if (pos_size == 0) {
          throw std::runtime_error("No atomic structure defined. "
                                   "Read structure first!");
        }
      } catch (const std::exception & e) {
        std::cerr << e.what() << std::endl;
        std::exit(EXIT_FAILURE);
      }

      // get data out of the json object to access with Eigen::Map
      for (auto vec : s.cell) {
        for (auto coord : vec) {
          cell_data.push_back(coord);
        }
      }
      // elements
      for (auto val : s.type) {
        type_data.push_back(val);
      }
      // periodicity
      for (auto val : s.pbc) {
        pbc_data.push_back(val);
      }
      // positions
      for (auto pos : s.position) {
        for (auto coord : pos) {
          pos_data.push_back(coord);
        }
      }

      // check data consistency
      auto npos{positions.size()/Dim};
      auto ntypes{atom_types.size()};
      if (npos != ntypes) {
        std::stringstream err_str{};
        err_str << "Number of atom positions and atom types is not the same: '"
                << npos
                << "' != '" << ntypes << "'." ;
        throw std::runtime_error (err_str.str());
      }
      // associate them to internal data structure
      this->cell = Cell_ref(cell_data.data());
      this->atom_types = AtomTypes_ref(type_data.data(), type_data.size());
      this->pbc = PBC_ref(pbc_data.data());
      this->positions = Positions_ref(pos_data.data(), Dim,
                                      pos_data.size() / Dim);
    }
  };
} // rascal

#endif /* ATOMIC_STRUCTURE_H */<|MERGE_RESOLUTION|>--- conflicted
+++ resolved
@@ -42,8 +42,8 @@
 
 
 
-// TODO: CHECK for skewedness and add a function for rescaling the positions for
-// internal use
+// TODO(markus): CHECK for skewedness and add a function for rescaling the
+// positions for internal use
 namespace rascal {
 
   template <int Dim>
@@ -100,8 +100,6 @@
                        const AtomTypesInput_t &  atom_types,
                        const Eigen::Ref<const Eigen::MatrixXd> cell,
                        const PBCInput_t & pbc) {
-<<<<<<< HEAD
-
       // check data consistency
       auto npos{positions.cols()};
       auto ntypes{atom_types.rows()};
@@ -109,12 +107,10 @@
         std::stringstream err_str{};
         err_str << "Number of atom positions and atom types is not the same: '"
                 << npos
-                << "' != '" << ntypes << "'." ;
-        throw std::runtime_error (err_str.str());
+                << "' != '" << ntypes << "'.";
+        throw std::runtime_error(err_str.str());
       }
 
-=======
->>>>>>> 6fbf6978
       this->cell = cell;
       this->atom_types = atom_types;
       this->pbc = pbc;
@@ -170,8 +166,8 @@
         std::stringstream err_str{};
         err_str << "Number of atom positions and atom types is not the same: '"
                 << npos
-                << "' != '" << ntypes << "'." ;
-        throw std::runtime_error (err_str.str());
+                << "' != '" << ntypes << "'.";
+        throw std::runtime_error(err_str.str());
       }
       // associate them to internal data structure
       this->cell = Cell_ref(cell_data.data());
