--- conflicted
+++ resolved
@@ -30,20 +30,12 @@
 #ifndef ATOMIC_STRUCTURE_H
 #define ATOMIC_STRUCTURE_H
 
-<<<<<<< HEAD
-
-#include "structure_managers/json_io.hh"
-#include "basic_types.hh"
-
-#include <Eigen/Dense>
-
-=======
 #include "basic_types.hh"
 #include "json_io.hh"
 
 #include <Eigen/Dense>
+
 #include <cmath>
->>>>>>> 3d00a139
 #include <stdexcept>
 #include <cmath>
 
@@ -104,19 +96,14 @@
                        const AtomTypesInput_t &  atom_types,
                        const Eigen::Ref<const Eigen::MatrixXd> cell,
                        const PBCInput_t & pbc) {
-
       this->cell = cell;
       this->atom_types = atom_types;
       this->pbc = pbc;
       this->positions = positions;
     }
 
-<<<<<<< HEAD
-}  // namespace rascal
-=======
     //! method for initializing structure from a json object; data is copied
     void set_structure(const json_io::AtomicJsonData & s) {
-
       // internal std::vector for reading from json, necessary for push_back, no
       // direct mapping possible
       std::vector<double> cell_data{};
@@ -165,6 +152,5 @@
     }
   };
 } // rascal
->>>>>>> 3d00a139
 
 #endif /* ATOMIC_STRUCTURE_H */