/**
 * file   representation_manager_soap.hh
 *
 * @author Max Veit <max.veit@epfl.ch>
 * @author Felix Musil <felix.musil@epfl.ch>
 * @author Michael Willatt <michael.willatt@epfl.ch>
 * @author Andrea Grisafi <andrea.grisafi@epfl.ch>
 *
 * @date   12 March 2019
 *
 * @brief  compute spherical invariants
 *
 * Copyright © 2019 Max Veit, Felix Musil, COSMO (EPFL), LAMMM (EPFL)
 *
 * rascal is free software; you can redistribute it and/or
 * modify it under the terms of the GNU Lesser General Public License as
 * published by the Free Software Foundation, either version 3, or (at
 * your option) any later version.
 *
 * rascal is distributed in the hope that it will be useful, but
 * WITHOUT ANY WARRANTY; without even the implied warranty of
 * MERCHANTABILITY or FITNESS FOR A PARTICULAR PURPOSE. See the GNU
 * Lesser General Public License for more details.
 *
 * You should have received a copy of the GNU Lesser General Public License
 * along with this software; see the file LICENSE. If not, write to the
 * Free Software Foundation, Inc., 59 Temple Place - Suite 330,
 * Boston, MA 02111-1307, USA.
 */

#ifndef SRC_REPRESENTATIONS_REPRESENTATION_MANAGER_SOAP_HH_
#define SRC_REPRESENTATIONS_REPRESENTATION_MANAGER_SOAP_HH_

#include "representations/representation_manager_base.hh"
#include "representations/representation_manager_spherical_expansion.hh"
#include "structure_managers/structure_manager.hh"
#include "structure_managers/property.hh"
#include "structure_managers/property_block_sparse.hh"
#include "rascal_utility.hh"
#include "math/math_utils.hh"

#include <algorithm>
#include <cmath>
#include <exception>
#include <vector>
#include <Eigen/Dense>
#include <Eigen/Eigenvalues>
#include <unordered_set>

namespace rascal {

  namespace internal {
    enum class SOAPType { RadialSpectrum, PowerSpectrum, End_ };

    /**
     * Base class for the specification of the atomic smearing.
     */
    struct SOAPPrecomputationBase {
      //! Constructor
      SOAPPrecomputationBase() = default;
      //! Destructor
      virtual ~SOAPPrecomputationBase() = default;
      //! Copy constructor
      SOAPPrecomputationBase(const SOAPPrecomputationBase & other) = delete;
      //! Move constructor
      SOAPPrecomputationBase(SOAPPrecomputationBase && other) = default;
      //! Copy assignment operator
      SOAPPrecomputationBase &
      operator=(const SOAPPrecomputationBase & other) = delete;
      //! Move assignment operator
      SOAPPrecomputationBase &
      operator=(SOAPPrecomputationBase && other) = default;

      using Hypers_t = RepresentationManagerBase::Hypers_t;
    };

    template <SOAPType SpectrumType>
    struct SOAPPrecomputation {};

    template <>
    struct SOAPPrecomputation<SOAPType::RadialSpectrum>
        : SOAPPrecomputationBase {
      using Hypers_t = typename SOAPPrecomputationBase::Hypers_t;
      explicit SOAPPrecomputation(const Hypers_t &) {}
    };

    template <>
    struct SOAPPrecomputation<SOAPType::PowerSpectrum>
        : SOAPPrecomputationBase {
      using Hypers_t = typename SOAPPrecomputationBase::Hypers_t;
      explicit SOAPPrecomputation(const Hypers_t & hypers) {
        this->max_angular = hypers.at("max_angular");
        this->l_factors.resize(math::pow(this->max_angular + 1, 2));

        size_t lm{0};
        for (size_t l{0}; l < this->max_angular + 1; ++l) {
          double l_factor{math::pow(std::sqrt(2 * l + 1), -1)};
          for (size_t m{0}; m < 2 * l + 1; ++m) {
            this->l_factors(lm) = l_factor;
            ++lm;
          }
        }
      }

      size_t max_angular{0};
      //! factor of 1 / sqrt(2*l+1) in front of the powerspectrum
      Eigen::VectorXd l_factors{};
    };
  }  // namespace internal

  template <internal::SOAPType Type, class Hypers>
  decltype(auto) make_soap_precompute(const Hypers & hypers) {
    return std::static_pointer_cast<internal::SOAPPrecomputationBase>(
        std::make_shared<internal::SOAPPrecomputation<Type>>(hypers));
  }

  template <internal::SOAPType Type>
  decltype(auto) downcast_soap_precompute(
      const std::shared_ptr<internal::SOAPPrecomputationBase> &
          soap_precompute) {
    return std::static_pointer_cast<internal::SOAPPrecomputation<Type>>(
        soap_precompute);
  }

  template <class StructureManager>
  class RepresentationManagerSOAP : public RepresentationManagerBase {
   public:
    using Manager_t = StructureManager;
    using ManagerPtr_t = std::shared_ptr<Manager_t>;
    using Hypers_t = RepresentationManagerBase::Hypers_t;
    using Key_t = std::vector<int>;
    using SparseProperty_t = BlockSparseProperty<double, 1, 0>;
    using Data_t = typename SparseProperty_t::Data_t;

    RepresentationManagerSOAP(ManagerPtr_t sm, const Hypers_t & hyper)
        : soap_vectors{*sm}, structure_manager{sm}, rep_expansion{std::move(sm),
                                                                  hyper} {
      this->set_hyperparameters(hyper);
    }

    //! Copy constructor
    RepresentationManagerSOAP(const RepresentationManagerSOAP & other) = delete;

    //! Move constructor
    RepresentationManagerSOAP(RepresentationManagerSOAP && other) = default;

    //! Destructor
    virtual ~RepresentationManagerSOAP() = default;

    //! Copy assignment operator
    RepresentationManagerSOAP &
    operator=(const RepresentationManagerSOAP & other) = delete;

    //! Move assignment operator
    RepresentationManagerSOAP &
    operator=(RepresentationManagerSOAP && other) = default;

    void set_hyperparameters(const Hypers_t & hypers) {
      using internal::enumValue;
      using internal::SOAPType;

      this->max_radial = hypers.at("max_radial");
      this->max_angular = hypers.at("max_angular");
      this->normalize = hypers.at("normalize").get<bool>();
      this->soap_type_str = hypers.at("soap_type").get<std::string>();

      if (this->soap_type_str.compare("PowerSpectrum") == 0) {
        this->soap_type = SOAPType::PowerSpectrum;
        this->precompute_soap[enumValue(SOAPType::PowerSpectrum)] =
            make_soap_precompute<SOAPType::PowerSpectrum>(hypers);
      } else if (this->soap_type_str.compare("RadialSpectrum") == 0) {
        this->soap_type = SOAPType::RadialSpectrum;
        this->precompute_soap[enumValue(SOAPType::RadialSpectrum)] =
            make_soap_precompute<SOAPType::RadialSpectrum>(hypers);
        if (this->max_angular > 0) {
          throw std::logic_error("max_angular should be 0 with RadialSpectrum");
        }
      } else {
        throw std::logic_error("Requested SOAP type \'" + this->soap_type_str +
                               "\' has not been implemented.  Must be one of" +
                               ": \'PowerSpectrum or RadialSpectrum\'.");
      }
    }

    std::vector<Precision_t> & get_representation_raw_data() {
      return this->dummy;
    }

    Data_t & get_representation_sparse_raw_data() {
      return this->soap_vectors.get_raw_data();
    }

    size_t get_feature_size() { return this->soap_vectors.get_nb_comp(); }

    size_t get_center_size() { return this->soap_vectors.get_nb_item(); }

    auto get_representation_full() {
      return this->soap_vectors.get_dense_rep();
    }

    //! compute representation
    void compute();

    //! compute representation \nu == 1
    void compute_radialspectrum();

    //! compute representation \nu == 2
    void compute_powerspectrum();

    SparseProperty_t soap_vectors;

    //! initialize the soap vectors with only the keys needed for each center
    void initialize_percenter_powerspectrum_soap_vectors();

    void initialize_percenter_radialspectrum_soap_vectors();

   protected:
    size_t max_radial{};
    size_t max_angular{};
    bool normalize{};
    ManagerPtr_t structure_manager;
    RepresentationManagerSphericalExpansion<Manager_t> rep_expansion;
    internal::SOAPType soap_type{};
    //! collection of precomputation for the different body order
    std::array<std::shared_ptr<internal::SOAPPrecomputationBase>,
               internal::enumSize<internal::SOAPType>()>
        precompute_soap{};
    std::string soap_type_str{};
    std::vector<Precision_t> dummy{};
  };

  template <class Mngr>
  void RepresentationManagerSOAP<Mngr>::compute() {
    using internal::SOAPType;
    switch (this->soap_type) {
    case SOAPType::RadialSpectrum:
      this->compute_radialspectrum();
      break;
    case SOAPType::PowerSpectrum:
      this->compute_powerspectrum();
      break;
    default:
      // Will never reach here (it's an enum...)
      break;
    }
  }

  // template <class Mngr>
  // void RepresentationManagerSOAP<Mngr>::compute_bispectrum() {
  //   rep_expansion.compute();
  //   auto& expansions_coefficients{rep_expansion.expansions_coefficients};

  //   size_t n_row{pow(this->max_radial, 3)};
  //   size_t n_col{*pow(this->max_angular, 3)*pow((2*this->max_angular + 1),
  // 3)};

  //   this->soap_vectors.clear();
  //   this->soap_vectors.set_shape(n_row, n_col);
  //   this->soap_vectors.resize();

  //   for (auto center : this->structure_manager) {
  //     auto& coefficients{expansions_coefficients[center]};
  //     auto& soap_vector{this->soap_vectors[center]};
  //     Key_t triplet_type{0, 0, 0};
  //     for (const auto& el1 : coefficients) {
  //       triplet_type[0] = el1.first[0];
  //       auto& coef1{el1.second};
  //       for (const auto& el2 : coefficients) {
  //         triplet_type[1] = el2.first[0];
  //         auto& coef2{el2.second};
  //         for (const auto& el2 : coefficients) {
  //           triplet_type[2] = el3.first[0];
  //           auto& coef3{el3.second};

  //           if (soap_vector.count(triplet_type) == 0) {
  //             soap_vector[triplet_type] = Dense_t::Zero(n_row, n_col);
  //           }
  //         }
  //       }
  //     }
  //   }
  // }

  template <class Mngr>
  void RepresentationManagerSOAP<Mngr>::compute_powerspectrum() {
    using internal::enumValue;
    using internal::SOAPType;
    using math::pow;

    // get the relevant precomputation object and unpack the useful infos
    auto precomputation{downcast_soap_precompute<SOAPType::PowerSpectrum>(
        this->precompute_soap[enumValue(SOAPType::PowerSpectrum)])};
    auto & l_factors{precomputation->l_factors};

    // Compute the spherical expansions of the current structure
    rep_expansion.compute();
    auto & expansions_coefficients{rep_expansion.expansions_coefficients};

    this->initialize_percenter_powerspectrum_soap_vectors();

    Key_t pair_type{0, 0};
    internal::SortedKey<Key_t> spair_type{pair_type};

    for (auto center : this->structure_manager) {
      auto & coefficients{expansions_coefficients[center]};
      auto & soap_vector{this->soap_vectors[center]};

      for (const auto & el1 : coefficients) {
        spair_type[0] = el1.first[0];

        // multiply with the precomputed factors
        auto coef1{el1.second * l_factors.asDiagonal()};

        for (const auto & el2 : coefficients) {
<<<<<<< HEAD
          spair_type[1] = el2.first[0];
          // this copy here is just to have proper memory alignment. fix?
          auto & coef2{el2.second};


=======
          pair_type[1] = el2.first[0];
>>>>>>> a8ea65d3
          // avoid computing p^{ab} and p^{ba} since p^{ab} = p^{ba}^T
          if (spair_type[0] > spair_type[1]) {
            continue;
          }

<<<<<<< HEAD
          auto && soap_vector_by_pair{soap_vector[spair_type]};

=======
          auto & coef2{el2.second};

          auto && soap_vector_by_pair{soap_vector[pair_type]};
          // TODO(felix) understand why this is slower than below
          // size_t n1n2{0};
          // auto& n_max{this->max_radial};
          // auto l_max{this->max_angular + 1};
          // for (size_t n1{0}; n1 < n_max; ++n1) {
          //   for (size_t l{0}; l < l_max; ++l) {
          //     auto& pos{lm_blocks[l][0]};
          //     auto& size{lm_blocks[l][1]};
          //     // do the reduction over m and iteration over n2
          //     // (with vectorization)
          //     soap_vector_by_pair.block(n1n2, l, n_max, 1).noalias() =
          //     (coef2.block(0, pos, n_max, size) * coef1.row(n1).segment(pos,
          //     size).asDiagonal()).rowwise().sum();
          //   }
          //   n1n2 += n_max;
          // }
>>>>>>> a8ea65d3
          size_t n1n2{0};
          size_t pos{0}, size{0};
          for (size_t n1{0}; n1 < this->max_radial; ++n1) {
            for (size_t n2{0}; n2 < this->max_radial; ++n2) {
              soap_vector_by_pair(n1n2, 0) = coef1(n1, 0) * coef2(n2, 0);
              pos = 1;
              for (size_t l{1}; l < this->max_angular + 1; ++l) {
                size = 2 * l + 1;
                // do the reduction over m (with vectorization)
                soap_vector_by_pair(n1n2, l) =
                    (coef1.block(n1, pos, 1, size).array() *
                     coef2.block(n2, pos, 1, size).array())
                        .sum();
                pos += size;
              }
              ++n1n2;
            }
          }
        }  // for coefficients
      }    // for coefficients

      // the SQRT_TWO factor comes from the fact that
      // the upper diagonal of the species is not considered
      soap_vector.multiply_offdiagonal_elements_by(math::SQRT_TWO);

      // normalize the soap vector
      if (this->normalize) {
        soap_vector.normalize();
      }
    }
  }

  template <class Mngr>
  void RepresentationManagerSOAP<Mngr>::compute_radialspectrum() {
    rep_expansion.compute();
    using math::pow;

    auto & expansions_coefficients{rep_expansion.expansions_coefficients};

    this->initialize_percenter_radialspectrum_soap_vectors();
    Key_t element_type{0};

    for (auto center : this->structure_manager) {
      auto & coefficients{expansions_coefficients[center]};
      auto & soap_vector{this->soap_vectors[center]};

      for (const auto & el : coefficients) {
        element_type[0] = el.first[0];
        auto & coef{el.second};
        soap_vector[element_type] += coef;
      }

      // normalize the soap vector
      if (this->normalize) {
        soap_vector.normalize();
      }
    }
  }


  template <class Mngr>
  void RepresentationManagerSOAP<Mngr>::initialize_percenter_powerspectrum_soap_vectors() {
    size_t n_row{static_cast<size_t>(pow(this->max_radial, 2))};
    size_t n_col{this->max_angular + 1};

    // clear the data container and resize it
    this->soap_vectors.clear();
    this->soap_vectors.set_shape(n_row, n_col);
    this->soap_vectors.resize();

    auto & expansions_coefficients{rep_expansion.expansions_coefficients};

    // identify the species in each environment and initialize soap_vectors
    for (auto center : this->structure_manager) {
      auto & coefficients{expansions_coefficients[center]};
      auto & soap_vector{this->soap_vectors[center]};
      internal::Sorted<true> is_sorted{};

      std::vector<internal::SortedKey<Key_t>> pair_list{};
      auto & center_type{center.get_atom_type()};
      Key_t pair_type{center_type, center_type};
      // avoid checking the order in pair_type by ensuring it has already been
      // done
      internal::SortedKey<Key_t> spair_type{is_sorted, pair_type};

      pair_list.emplace_back(is_sorted, pair_type);
      for (const auto& el1 : coefficients) {
        auto && neigh1_type{el1.first[0]};
        if (center_type <= neigh1_type) {
          pair_type[0] = center_type;
          pair_type[1] = neigh1_type;
        } else {
          pair_type[1] = center_type;
          pair_type[0] = neigh1_type;
        }

        pair_list.emplace_back(is_sorted, pair_type);

        for (const auto& el2 : coefficients) {
          auto && neigh2_type{el2.first[0]};
          if (neigh1_type <= neigh2_type) {
            pair_type[0] = neigh1_type;
            pair_type[1] = neigh2_type;
            pair_list.emplace_back(is_sorted, pair_type);
          }
        }
      }
      // initialize the power spectrum with the proper dimension
      soap_vector.resize(pair_list, n_row, n_col);
    }
  }


  template <class Mngr>
  void RepresentationManagerSOAP<Mngr>::initialize_percenter_radialspectrum_soap_vectors() {
    size_t n_row{this->max_radial};
    size_t n_col{1};

    this->soap_vectors.clear();
    this->soap_vectors.set_shape(n_row, n_col);
    this->soap_vectors.resize();

    auto & expansions_coefficients{rep_expansion.expansions_coefficients};

    for (auto center : this->structure_manager) {
      auto & coefficients{expansions_coefficients[center]};
      auto & soap_vector{this->soap_vectors[center]};
      Key_t element_type{0};

      std::unordered_set<Key_t, internal::Hash<Key_t>> keys{};
      for (const auto& el1 : coefficients) {
        keys.insert({el1.first[0]});
      }
      keys.insert({center.get_atom_type()});
      // initialize the radial spectrum to 0 and the proper size
      soap_vector.resize(keys, n_row, n_col, 0);
    }
  }

}  // namespace rascal

#endif  // SRC_REPRESENTATIONS_REPRESENTATION_MANAGER_SOAP_HH_<|MERGE_RESOLUTION|>--- conflicted
+++ resolved
@@ -299,6 +299,8 @@
     this->initialize_percenter_powerspectrum_soap_vectors();
 
     Key_t pair_type{0, 0};
+    // use special container to tell that there is not need to sort when
+    // using operator[] of soap_vector
     internal::SortedKey<Key_t> spair_type{pair_type};
 
     for (auto center : this->structure_manager) {
@@ -312,44 +314,14 @@
         auto coef1{el1.second * l_factors.asDiagonal()};
 
         for (const auto & el2 : coefficients) {
-<<<<<<< HEAD
-          spair_type[1] = el2.first[0];
-          // this copy here is just to have proper memory alignment. fix?
-          auto & coef2{el2.second};
-
-
-=======
-          pair_type[1] = el2.first[0];
->>>>>>> a8ea65d3
           // avoid computing p^{ab} and p^{ba} since p^{ab} = p^{ba}^T
-          if (spair_type[0] > spair_type[1]) {
+          if (spair_type[0] > el2.first[0]) {
             continue;
           }
-
-<<<<<<< HEAD
+          spair_type[1] = el2.first[0];
+          auto & coef2{el2.second};
           auto && soap_vector_by_pair{soap_vector[spair_type]};
 
-=======
-          auto & coef2{el2.second};
-
-          auto && soap_vector_by_pair{soap_vector[pair_type]};
-          // TODO(felix) understand why this is slower than below
-          // size_t n1n2{0};
-          // auto& n_max{this->max_radial};
-          // auto l_max{this->max_angular + 1};
-          // for (size_t n1{0}; n1 < n_max; ++n1) {
-          //   for (size_t l{0}; l < l_max; ++l) {
-          //     auto& pos{lm_blocks[l][0]};
-          //     auto& size{lm_blocks[l][1]};
-          //     // do the reduction over m and iteration over n2
-          //     // (with vectorization)
-          //     soap_vector_by_pair.block(n1n2, l, n_max, 1).noalias() =
-          //     (coef2.block(0, pos, n_max, size) * coef1.row(n1).segment(pos,
-          //     size).asDiagonal()).rowwise().sum();
-          //   }
-          //   n1n2 += n_max;
-          // }
->>>>>>> a8ea65d3
           size_t n1n2{0};
           size_t pos{0}, size{0};
           for (size_t n1{0}; n1 < this->max_radial; ++n1) {
