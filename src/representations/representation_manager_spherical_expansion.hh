--- conflicted
+++ resolved
@@ -786,7 +786,7 @@
         auto direction{this->structure_manager->get_direction_vector(neigh)};
         Key_t neigh_type{neigh.get_atom_type()};
 
-        // Note: the copy _should_ be optimized out (RVO)
+
         this->spherical_harmonics.compute(direction);
         math::Vector_t harmonics{this->spherical_harmonics.get_harmonics() *
                                  (cutoff_function->f_c(dist))};
@@ -795,12 +795,7 @@
             radial_integral
                 ->template compute_neighbour_contribution<SmearingType>(dist,
                                                                         neigh);
-<<<<<<< HEAD
-        size_t lm_pos{0}, lm_size{0};
-=======
-
-        harmonics *= cutoff_function->f_c(dist);
->>>>>>> adad12c5
+
         auto && coefficients_center_by_type{coefficients_center[neigh_type]};
         for (size_t radial_n{0}; radial_n < this->max_radial; radial_n++) {
           size_t l_block_idx{0};
