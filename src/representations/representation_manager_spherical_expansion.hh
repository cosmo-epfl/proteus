/**
 * file   representation_manager_spherical_expansion.hh
 *
 * @author Max Veit <max.veit@epfl.ch>
 * @author Felix Musil <felix.musil@epfl.ch>
 *
 * @date   19 October 2018
 *
 * @brief  Compute the spherical harmonics expansion of the local atom density
 *
 * Copyright © 2018 Max Veit, Felix Musil, COSMO (EPFL), LAMMM (EPFL)
 *
 * rascal is free software; you can redistribute it and/or
 * modify it under the terms of the GNU Lesser General Public License as
 * published by the Free Software Foundation, either version 3, or (at
 * your option) any later version.
 *
 * rascal is distributed in the hope that it will be useful, but
 * WITHOUT ANY WARRANTY; without even the implied warranty of
 * MERCHANTABILITY or FITNESS FOR A PARTICULAR PURPOSE. See the GNU
 * Lesser General Public License for more details.
 *
 * You should have received a copy of the GNU Lesser General Public License
 * along with this software; see the file LICENSE. If not, write to the
 * Free Software Foundation, Inc., 59 Temple Place - Suite 330,
 * Boston, MA 02111-1307, USA.
 */

#ifndef SRC_REPRESENTATIONS_REPRESENTATION_MANAGER_SPHERICAL_EXPANSION_HH_
#define SRC_REPRESENTATIONS_REPRESENTATION_MANAGER_SPHERICAL_EXPANSION_HH_

#include "representations/representation_manager_base.hh"
#include "structure_managers/structure_manager.hh"
#include "structure_managers/property.hh"
#include "rascal_utility.hh"
#include "math/math_utils.hh"
#include <algorithm>
#include <cmath>
#include <exception>
#include <vector>
#include <Eigen/Dense>
#include <Eigen/Eigenvalues>
#include "structure_managers/property_partially_sparse.hh"

namespace rascal {

  namespace internal {

    enum GaussianSigmaType { Constant, PerSpecies, Radial };

    /**
     * Specification to hold the parameter for the atomic smearing function,
     * currently only Gaussians are supported.
     *
     * This is `sigma' in the definition `f(r) = A exp(r / (2 sigma^2))'.
     * The width may depend both on the atomic species of the neighbour as well
     * as the distance.
     *
     * Note that this function is template-specialized by Gaussian sigma type
     * (constant, per-species, or radially dependent).
     *
     * @param pair Atom pair defining the neighbour, as e.g. returned by
     *             iteration over neighbours of a centre
     *
     * @throw logic_error if the requested sigma type has not been implemented
     *
     */
    template <GaussianSigmaType SigmaType>
    struct AtomicSmearingSpecification {};

    template <>
    struct AtomicSmearingSpecification<GaussianSigmaType::Constant> {
      explicit AtomicSmearingSpecification(json hypers) {
        this->constant_gaussian_sigma =
            hypers.at("gaussian_sigma_constant").get<double>();
      }
      template <size_t Order, size_t Layer>
      double get_gaussian_sigma(ClusterRefKey<Order, Layer> & /* pair */) {
        return this->constant_gaussian_sigma;
      }
      double constant_gaussian_sigma{0.};
    };

    /** Per-species template specialization of the above */

    template <>
    struct AtomicSmearingSpecification<GaussianSigmaType::PerSpecies> {
      explicit AtomicSmearingSpecification(json /* hypers */) {}
      template <size_t Order, size_t Layer>
      double get_gaussian_sigma(ClusterRefKey<Order, Layer> & /* pair */) {
        throw std::logic_error("Requested a sigma type that has not yet "
                               "been implemented");
        return -1;
      }
    };

    /** Radially-dependent template specialization of the above */
    template <>
    struct AtomicSmearingSpecification<GaussianSigmaType::Radial> {
      explicit AtomicSmearingSpecification(json) {}
      template <size_t Order, size_t Layer>
      double get_gaussian_sigma(ClusterRefKey<Order, Layer> & /* pair */) {
        throw std::logic_error("Requested a sigma type that has not yet "
                               "been implemented");
        return -1;
      }
    };

  }  // namespace internal

  /**
   * Handles the expansion of an environment in a spherical and radial basis.
   *
   * The local environment of each atom is represented by Gaussians of a
   * certain width (user-defined; can be constant, species-dependent, or
   * radially dependent).  This density field is expanded in an angular basis
   * of spherical harmonics (à la SOAP) and a radial basis of either Gaussians
   * (again, as in SOAP) or one of the more recent bases currently under
   * development.
   */

  template <class StructureManager>
  class RepresentationManagerSphericalExpansion
      : public RepresentationManagerBase {
   public:
    using hypers_t = RepresentationManagerBase::hypers_t;
    using Property_t = Property<double, 1, 1, Eigen::Dynamic, Eigen::Dynamic>;
    using Manager_t = StructureManager;
<<<<<<< HEAD
    using key_t = size_t;
=======
    using key_t = int;
    using PartiallySparseProperty_t = PartiallySparseProperty<double, key_t, 1, 0>;
    using input_data_t = typename PartiallySparseProperty_t::input_data_t;
    using dense_t = typename PartiallySparseProperty_t::dense_t;
    using input_data_t = std::unordered_map<key_t, dense_t>;
>>>>>>> 6c8ab56b

    /**
     * Set the hyperparameters of this descriptor from a json object.
     *
     * @param hypers structure (usually parsed from json) containing the
     *               options and hyperparameters
     *
     * @throw logic_error if an invalid option or combination of options is
     *                    specified in the structure
     */
    void set_hyperparameters(const hypers_t & hypers) {
      this->max_radial = hypers.at("max_radial");
      this->max_angular = hypers.at("max_angular");
      if (hypers.find("n_species") != hypers.end()) {
        this->n_species = hypers.at("n_species");
      } else {
        this->n_species = 1;  // default: no species distinction
      }
      this->interaction_cutoff = hypers.at("interaction_cutoff");
      this->cutoff_smooth_width = hypers.at("cutoff_smooth_width");
      this->gaussian_sigma_str =
          hypers.at("gaussian_sigma_type").get<std::string>();
      this->radial_ortho_matrix.resize(this->max_radial, this->max_radial);
      this->radial_sigmas.resize(this->max_radial, 1);
      this->radial_norm_factors.resize(this->max_radial, 1);
      this->radial_nl_factors.resize(this->max_radial, this->max_angular + 1);
      //MJW
      //this->soap_vectors.resize_to_zero();
      //MJW
      this->is_precomputed = false;

      this->hypers = hypers;
      if (this->gaussian_sigma_str.compare("Constant") == 0) {
        this->gaussian_sigma_type = internal::GaussianSigmaType::Constant;
      } else {
        throw std::logic_error(
            "Requested Gaussian sigma type \'" + gaussian_sigma_str +
            "\' has not been implemented.  Must be one of" + ": \'Constant\'.");
      }
    }

    /**
     * Construct a new RepresentationManager using a hyperparameters container
     *
     * @param hypers container (usually parsed from json) for the options and
     *               hyperparameters
     *
     * @throw logic_error if an invalid option or combination of options is
     *                    specified in the container
     */
    RepresentationManagerSphericalExpansion(Manager_t & sm,
                                            const hypers_t & hyper)
        : structure_manager{sm}, soap_vectors{sm} {
      this->set_hyperparameters(hyper);
    }

    //! Copy constructor
    RepresentationManagerSphericalExpansion(
        const RepresentationManagerSphericalExpansion & other) = delete;

    //! Move constructor
    RepresentationManagerSphericalExpansion(
        RepresentationManagerSphericalExpansion && other) = default;

    //! Destructor
    virtual ~RepresentationManagerSphericalExpansion() = default;

    //! Copy assignment operator
    RepresentationManagerSphericalExpansion &
    operator=(const RepresentationManagerSphericalExpansion & other) = delete;

    //! Move assignment operator
    RepresentationManagerSphericalExpansion &
    operator=(RepresentationManagerSphericalExpansion && other) = default;

    //! compute representation
    void compute();

    template <internal::GaussianSigmaType SigmaType>
    void compute_by_gaussian_sigma();

    //! Precompute radial Gaussian widths (NOTE specific to basis!)
    void precompute_radial_sigmas();

    //! Precompute radial orthogonalization matrix (NOTE specific to basis!)
    void precompute_radial_overlap();

    //! Precompute everything that doesn't depend on the structure
    void precompute();

    //! get the unique keys for the whole structure
    std::set<key_t> get_all_unique_keys() override {
      std::set<key_t> unique_keys{};
      for (auto center : this->structure_manager) {
        auto keys{this->soap_vectors.get_keys(center)};
        unique_keys.insert(keys.begin(), keys.last());
      }
      return unique_keys;
    }

    //! getter for the representation
    template <size_t Order, size_t Layer>
    Eigen::Map<Eigen::MatrixXd>
    get_soap_vector(const ClusterRefKey<Order, Layer> & center) {
      return this->soap_vectors[center];
    }

    // TODO(max-veit) overload operator<< instead? But we need the center...
    template <size_t Order, size_t Layer>
    void print_soap_vector(const ClusterRefKey<Order, Layer> & center,
                           std::ostream & stream) {
      stream << "Soap vector size " << this->get_feature_size() << std::endl;
      auto keys{this->soap_vectors.get_keys(center)};
      for (auto& key :keys) {
        stream << "type = " << key << std::endl;
        for (size_t radial_n{0}; radial_n < this->max_radial; ++radial_n) {
          stream << "n = " << radial_n << std::endl;
          stream << this->soap_vectors(center, key).row(radial_n) << std::endl;
        }
      }
    }

    std::vector<precision_t> & get_representation_raw_data() {
      return this->soap_vectors.get_raw_data();
    }

    size_t get_feature_size() {
      // (should be) equivalent:
      // return this->n_species * this->max_radial
      //    * pow(this->max_angular + 1, 2);
      return this->soap_vectors.get_nb_comp();
    }

    size_t get_center_size() { return this->soap_vectors.get_nb_item(); }

    /**
     * Return whether the radial sigmas and overlap matrix have been precomputed
     *
     * This only needs to be done once on initialization, but it is not done in
     * the constructor to avoid spending time and possibly throwing exceptions
     * there.  Instead, by default, it is done once on the first call of the
     * compute() method and the precomputed results are saved for subsequent
     * calls.
     */
    bool get_is_precomputed() { return this->is_precomputed; }

   protected:
   private:
    double interaction_cutoff{};
    double cutoff_smooth_width{};
    size_t max_radial{};
    size_t max_angular{};
    size_t n_species{};
    std::string gaussian_sigma_str{};
    // TODO(max-veit) these are specific to the radial Gaussian basis
    Eigen::VectorXd radial_sigmas{};
    Eigen::VectorXd radial_norm_factors{};
    Eigen::VectorXd radial_sigma_factors{};
    Eigen::MatrixXd radial_nl_factors{};
    Eigen::MatrixXd radial_ortho_matrix{};
    bool is_precomputed{false};

    Manager_t & structure_manager;

    PartiallySparseProperty_t soap_vectors;
    internal::GaussianSigmaType gaussian_sigma_type{};

    hypers_t hypers{};
  };

  /** Compute common prefactors for the radial Gaussian basis functions */
  template <class Mngr>
  void
  RepresentationManagerSphericalExpansion<Mngr>::precompute_radial_sigmas() {
    using std::pow;

    for (size_t radial_n{0}; radial_n < this->max_radial; ++radial_n) {
      this->radial_sigmas[radial_n] =
          std::max(std::sqrt(static_cast<double>(radial_n)), 1.0) *
          this->interaction_cutoff / static_cast<double>(this->max_radial);
    }

    // Precompute common prefactors
    for (size_t radial_n{0}; radial_n < this->max_radial; ++radial_n) {
      this->radial_norm_factors(radial_n) =
          std::sqrt(2.0 / (std::tgamma(1.5 + radial_n) *
                    pow(this->radial_sigmas[radial_n], 3.0 + 2.0 * radial_n)));
      for (size_t angular_l{0}; angular_l < this->max_angular + 1;
           ++angular_l) {
        this->radial_nl_factors(radial_n, angular_l) =
            std::exp2(-0.5 * (1.0 + angular_l - radial_n)) *
            std::tgamma(0.5 * (3.0 + angular_l + radial_n)) /
            std::tgamma(1.5 + angular_l);
      }
    }
  }

  /**
   * Compute the radial overlap matrix for later orthogonalization.
   *
   * @throw runtime_error if the overlap matrix cannot be diagonalized
   */
  template <class Mngr>
  void
  RepresentationManagerSphericalExpansion<Mngr>::precompute_radial_overlap() {
    using std::pow;
    using std::sqrt;
    using std::tgamma;

    // TODO(max-veit) see if we can replace the gammas with their natural logs,
    // since it'll overflow for relatively small n (n1 + n2 >~ 300)
    Eigen::MatrixXd overlap(this->max_radial, this->max_radial);
    for (size_t radial_n1{0}; radial_n1 < this->max_radial; radial_n1++) {
      for (size_t radial_n2{0}; radial_n2 < this->max_radial; radial_n2++) {
        overlap(radial_n1, radial_n2) =
            pow(0.5 / pow(this->radial_sigmas[radial_n1], 2) +
                    0.5 / pow(this->radial_sigmas[radial_n2], 2),
                -0.5 * (3.0 + radial_n1 + radial_n2)) /
            (pow(this->radial_sigmas[radial_n1], radial_n1) *
             pow(this->radial_sigmas[radial_n2], radial_n2)) *
            tgamma(0.5 * (3.0 + radial_n1 + radial_n2)) /
            (pow(this->radial_sigmas[radial_n1] * this->radial_sigmas[radial_n2],
                1.5) *
            sqrt(tgamma(1.5 + radial_n1) * tgamma(1.5 + radial_n2)));
      }
    }


    // Compute the inverse square root of the overlap matrix
    Eigen::SelfAdjointEigenSolver<Eigen::MatrixXd> eigensolver(overlap);
    if (eigensolver.info() != Eigen::Success) {
      throw std::runtime_error("Warning: Could not diagonalize "
                               "radial overlap matrix.");
    }
    Eigen::MatrixXd eigenvalues = eigensolver.eigenvalues();
    Eigen::ArrayXd eigs_invsqrt = eigenvalues.array().sqrt().inverse();
    Eigen::MatrixXd unitary = eigensolver.eigenvectors();
    this->radial_ortho_matrix =
        unitary * eigs_invsqrt.matrix().asDiagonal() * unitary.adjoint();
    this->is_precomputed = true;
  }

  /**
   * Precompute everything that doesn't depend on the atomic structure
   * (only on the hyperparameters)
   *
   * Calls the methods precompute_radial_sigmas() and
   * precompute_radial_overlap(); if either of those methods throws exceptions,
   * they will be passed on from here.
   *
   * @throw runtime_error if the overlap matrix cannot be diagonalized
   */
  template <class Mngr>
  void RepresentationManagerSphericalExpansion<Mngr>::precompute() {
    this->precompute_radial_sigmas();
    this->precompute_radial_overlap();
    // Only if none of the above failed (threw exceptions)
    this->is_precomputed = true;
  }

  template <class Mngr>
  void RepresentationManagerSphericalExpansion<Mngr>::compute() {
    using internal::GaussianSigmaType;
    switch (this->gaussian_sigma_type) {
    case GaussianSigmaType::Constant:
      this->compute_by_gaussian_sigma<GaussianSigmaType::Constant>();
      break;
    case GaussianSigmaType::PerSpecies:
      this->compute_by_gaussian_sigma<GaussianSigmaType::PerSpecies>();
      break;
    case GaussianSigmaType::Radial:
      this->compute_by_gaussian_sigma<GaussianSigmaType::Radial>();
      break;
    default:
      // Will never reach here (it's an enum...)
      break;
    }
  }

  /**
   * Compute the spherical expansion
   *
   */
  template <class Mngr>
  template <internal::GaussianSigmaType SigmaType>
  void
  RepresentationManagerSphericalExpansion<Mngr>::compute_by_gaussian_sigma() {
    using math::PI;
    using std::pow;

    internal::AtomicSmearingSpecification<SigmaType> gaussian_spec{
        this->hypers};

    if (not this->is_precomputed) {
      this->precompute();
    }
    
    this->soap_vectors.clear();
    this->soap_vectors.set_nb_row(this->n_species * this->max_radial);
    this->soap_vectors.set_nb_col(pow(this->max_angular + 1, 2));

    for (auto center : this->structure_manager) {

      input_data_t soap_vector{};

      key_t center_type{center.get_atom_type()};
      dense_t m1 = dense_t::Zero(
        this->n_species * this->max_radial, pow(this->max_angular + 1, 2));
      soap_vector.emplace(std::make_pair(center_type, m1));
      for (auto neigh : center) {
        key_t neigh_type{neigh.get_atom_type()};
        dense_t m2 = dense_t::Zero(
        this->n_species * this->max_radial, pow(this->max_angular + 1, 2));
        soap_vector.emplace(std::make_pair(neigh_type, m2));
      }

      //Eigen::MatrixXd soap_vector = Eigen::MatrixXd::Zero(
      //    this->n_species * this->max_radial, pow(this->max_angular + 1, 2));
      Eigen::MatrixXd radial_integral(this->max_radial, this->max_angular + 1);
      // int ctype = center.get_atom_type();

      // Start the accumulator with the central atom
      // All terms where l =/= 0 cancel
      double sigma2 = pow(gaussian_spec.get_gaussian_sigma(center), 2);
      // TODO(max-veit) this is specific to the Gaussian radial basis
      // (along with the matching computation below)
      // And ditto on the gamma functions (potential overflow)
      for (size_t radial_n{0}; radial_n < this->max_radial; radial_n++) {
        // TODO(max-veit) remember to update when we do multiple n_species!
        radial_integral(radial_n, 0) =
            radial_norm_factors(radial_n) * radial_nl_factors(radial_n, 0) *
            pow(1.0 / sigma2 + pow(this->radial_sigmas[radial_n], -2),
                -0.5 * (3.0 + radial_n));
      }
      soap_vector[center_type].col(0) =
          this->radial_ortho_matrix * radial_integral.col(0) / sqrt(4.0 * PI);

      for (auto neigh : center) {
        auto dist{this->structure_manager.get_distance(neigh)};
        auto direction{this->structure_manager.get_direction_vector(neigh)};
        double exp_factor = std::exp(-0.5 * pow(dist, 2) / sigma2);
        sigma2 = pow(gaussian_spec.get_gaussian_sigma(neigh), 2);
        key_t neigh_type{neigh.get_atom_type()};

        // Note: the copy _should_ be optimized out (RVO)
        Eigen::MatrixXd harmonics =
            math::compute_spherical_harmonics(direction, this->max_angular);

        // Precompute radial factors that also depend on the Gaussian sigma
        Eigen::VectorXd radial_sigma_factors(this->max_radial);
        for (size_t radial_n{0}; radial_n < this->max_radial; radial_n++) {
          radial_sigma_factors(radial_n) =
              (pow(sigma2, 2) +
               sigma2 * pow(this->radial_sigmas(radial_n), 2)) /
              pow(this->radial_sigmas(radial_n), 2);
        }

        for (size_t radial_n{0}; radial_n < this->max_radial; radial_n++) {
          // TODO(max-veit) this is all specific to the Gaussian radial basis
          // (doing just the angular integration would instead spit out
          // spherical Bessel functions below)
          // TODO(max-veit) how does this work with SpeciesFilter?
          for (size_t angular_l{0}; angular_l < this->max_angular + 1;
               angular_l++) {
            radial_integral(radial_n, angular_l) =
                exp_factor * radial_nl_factors(radial_n, angular_l) *
                pow(1.0 / sigma2 + 1.0 / pow(this->radial_sigmas(radial_n), 2),
                    -0.5 * (3.0 + angular_l + radial_n)) *
                pow(dist / sigma2, angular_l) *
                math::hyp1f1(
                    0.5 * (3.0 + angular_l + radial_n), 1.5 + angular_l,
                    0.5 * pow(dist, 2) / radial_sigma_factors(radial_n));
          }
	  radial_integral.row(radial_n) *= radial_norm_factors(radial_n);
        }
        radial_integral = this-> radial_ortho_matrix * radial_integral ;

        for (size_t radial_n{0}; radial_n < this->max_radial; radial_n++) {
          size_t lm_collective_idx{0};
          for (size_t angular_l{0}; angular_l < this->max_angular + 1;
               angular_l++) {
            for (size_t m_array_idx{0}; m_array_idx < 2 * angular_l + 1;
                 m_array_idx++) {
              soap_vector[neigh_type](radial_n, lm_collective_idx) +=
                  radial_integral(radial_n, angular_l) *
                  harmonics(angular_l, m_array_idx);
              std::cout << soap_vector[neigh_type] << std::endl;
              ++lm_collective_idx;
            }
          }
        }
      }  // for (neigh : center)
      this->soap_vectors.push_back(soap_vector);
    }  // for (center : structure_manager)
  }  // compute()

}  // namespace rascal

#endif // SRC_REPRESENTATIONS_REPRESENTATION_MANAGER_SPHERICAL_EXPANSION_HH_<|MERGE_RESOLUTION|>--- conflicted
+++ resolved
@@ -126,15 +126,11 @@
     using hypers_t = RepresentationManagerBase::hypers_t;
     using Property_t = Property<double, 1, 1, Eigen::Dynamic, Eigen::Dynamic>;
     using Manager_t = StructureManager;
-<<<<<<< HEAD
-    using key_t = size_t;
-=======
     using key_t = int;
     using PartiallySparseProperty_t = PartiallySparseProperty<double, key_t, 1, 0>;
     using input_data_t = typename PartiallySparseProperty_t::input_data_t;
     using dense_t = typename PartiallySparseProperty_t::dense_t;
     using input_data_t = std::unordered_map<key_t, dense_t>;
->>>>>>> 6c8ab56b
 
     /**
      * Set the hyperparameters of this descriptor from a json object.
@@ -431,7 +427,7 @@
     if (not this->is_precomputed) {
       this->precompute();
     }
-    
+
     this->soap_vectors.clear();
     this->soap_vectors.set_nb_row(this->n_species * this->max_radial);
     this->soap_vectors.set_nb_col(pow(this->max_angular + 1, 2));
