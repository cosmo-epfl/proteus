--- conflicted
+++ resolved
@@ -240,8 +240,4 @@
     }
     }
   }
-<<<<<<< HEAD
-} // namespace rascal
-=======
-} //rascal
->>>>>>> 6fbf6978
+} // namespace rascal