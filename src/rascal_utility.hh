/**
 * file   rascal_utility.hh
 *
 * @author Markus Stricker <markus.stricker@epfl.ch>
 *
 * @date   16 Jul 2018
 *
 * @brief  utilities for rascal
 *
 * Copyright © 2018 Markus Stricker, COSMO (EPFL), LAMMM (EPFL)
 *
 * librascal is free software; you can redistribute it and/or
 * modify it under the terms of the GNU General Public License as
 * published by the Free Software Foundation, either version 3, or (at
 * your option) any later version.
 *
 * librascal is distributed in the hope that it will be useful, but
 * WITHOUT ANY WARRANTY; without even the implied warranty of
 * MERCHANTABILITY or FITNESS FOR A PARTICULAR PURPOSE. See the GNU
 * General Public License for more details.
 *
 * You should have received a copy of the GNU Lesser General Public License
 * along with this software; see the file LICENSE. If not, write to the
 * Free Software Foundation, Inc., 59 Temple Place - Suite 330,
 * Boston, MA 02111-1307, USA.
 */

#ifndef RASCAL_UTILITY_H
#define RASCAL_UTILITY_H

// Detects which compiler is used
#if defined(__clang__)
#define CLANG_COMPILER
#elif defined(__GNUC__) || defined(__GNUG__)
#define GCC_COMPILER
#endif


#include <utility>
<<<<<<< HEAD
#include <string>
#include <regex>
=======
#include<tuple>
>>>>>>> 237d010b

namespace rascal {
  namespace internal {

    /* ---------------------------------------------------------------------- */
    /**
     * Helper functions to apply a functor to all items in a tuple. The actual
     * function is ``for_each``, other functions construct the template loop over
     * the items in the tuple.
     */
    template<typename Func, typename Last>
    inline void for_each_impl(Func&& f, Last&& last) {
      f(last);
    }

    template<typename Func, typename Head, typename ... Tail>
    inline void for_each_impl(Func&& f, Head&& head, Tail&&...tail) {
      f(head);
      for_each_impl(std::forward<Func>(f), tail...);
    }

    template<typename Func, size_t ... Indices, typename ... Args>
    inline void for_each_helper(Func&& f,
                                std::index_sequence<Indices...>,
                                std::tuple<Args...>&& tup) {
      for_each_impl(std::forward<Func>(f),
                    std::forward<Args>(std::get<Indices>(tup))...);
    }

    /**
     * Utility for applying a function to individual tuple elements. `tup` is a
     * tuple that can be templated with an arbitrary number of arguments. `f` is
     * the function that should be applied to each element of the tuple.
     */
    template<typename Func, typename ... Args>
    inline void for_each(std::tuple<Args...>& tup, Func&& f) {
      for_each_helper(std::forward<Func>(f),
                      std::index_sequence_for<Args...>{},
                      std::forward<std::tuple<Args...>>(tup));
    }

    /* ---------------------------------------------------------------------- */
    // useful functors to be applied to tuples somewhere else in the code

    //! Functor for resetting properties to zero size
    struct ResizePropertyToZero {
      template<typename T> void operator() (T& t) { t.resize_to_zero();}
    };

<<<<<<< HEAD
    /* ---------------------------------------------------------------------- */
    // inspiered from 
    // https://blog.molecular-matters.com/2015/12/11/getting-
    // the-type-of-a-template-argument-as-string-without-rtti/
    /**
     * Transforms the template typename to a string. 
     * This functionality is compiler dependant so for the moment
     * clang and gcc are compatible.
     * @template T type that should be stringifyied 
     * @returns std::string name of the type
     */
    template <typename T>
    struct GetTypeNameHelper
    {
      static const std::string GetTypeName()
      { 
        // The output of of Pretty Function depends on the compiler 
        // the #define strings is a pain to split
#if defined(GCC_COMPILER)
        #define FUNCTION_MACRO __PRETTY_FUNCTION__
        #define PREFIX "static const string rascal::internal::GetTypeNameHelper<T>::GetTypeName() [with T = "
        #define SUFFIX_1 "; std::__cxx11::string = std::__cxx11::basic_string<char>]"
        #define SUFFIX_2 ""
        #define NUM_TYPE_REPEATS 1
#elif defined(CLANG_COMPILER)
        #define FUNCTION_MACRO __PRETTY_FUNCTION__
        #define PREFIX "static const std::string rascal::internal::GetTypeNameHelper<"
        #define SUFFIX_1 ">::GetTypeName() [T ="
        #define SUFFIX_2 "]"
        #define NUM_TYPE_REPEATS 2
#else
        #error "No implementation for current compiler"
#endif
          
        const size_t funcNameLength{sizeof(FUNCTION_MACRO) - 1u};
        const size_t prefixLength{sizeof(PREFIX) - 1u};
        const size_t suffixLength{sizeof(SUFFIX_1) - 1u + 
                                            sizeof(SUFFIX_2) - 1u};
        const size_t typeLength{(funcNameLength - 
                        (prefixLength + suffixLength)) / NUM_TYPE_REPEATS};
        std::string typeName{FUNCTION_MACRO + prefixLength, typeLength};
        return typeName;
        #undef FUNCTION_MACRO
        #undef PREFIX
        #undef SUFFIX_1
        #undef SUFFIX_2
        #undef NUM_TYPE_REPEATS
      }
    };
    //! return a pretty form of the template typename
    template <typename T>
    std::string GetTypeName()
    {
      std::string full_typeName = GetTypeNameHelper<T>::GetTypeName();
      
      std::string tn1{std::regex_replace( full_typeName, 
                                    std::regex("rascal::"), "" )};
      std::string tn2{std::regex_replace( tn1, std::regex("<"), "_" )};
      std::string tn3{std::regex_replace( tn2, std::regex(">"), "" )};
      std::string tn4{std::regex_replace( tn3, std::regex(" "), "" )};
      std::string tn5{std::regex_replace( tn4, std::regex(","), "_" )};
			return tn5;
    }


    /**
     * Transforms the template type to a string for the pyhton bindings. 
     * There are submodules in the python bindings with the class
     * tittle so to avoid redundancy they are removed from the 
     * typename.
     * @template T type that should be stringifyied 
     * @returns std::string name of the type
     */
    template <typename T>
    std::string GetBindingTypeName() {
      std::string typeName = GetTypeName<T>();
      std::string tn1{std::regex_replace( typeName, 
                        std::regex("StructureManager"), "" )};
      std::string tn2{std::regex_replace( tn1, 
                        std::regex("Adaptor"), "" )};
      std::string tn3{std::regex_replace( tn2, 
                        std::regex("RepresentationManager"), "" )}; 
      std::string tn4{std::regex_replace( tn3, 
                        std::regex("FeatureManager"), "" )};
			return tn4;
    }
  }  // internal
}  // rascal
=======
  }  // namespace internal
}  // namespace rascal
>>>>>>> 237d010b

#endif /* RASCAL_UTILITY_H */<|MERGE_RESOLUTION|>--- conflicted
+++ resolved
@@ -37,12 +37,9 @@
 
 
 #include <utility>
-<<<<<<< HEAD
 #include <string>
 #include <regex>
-=======
-#include<tuple>
->>>>>>> 237d010b
+#include <tuple>
 
 namespace rascal {
   namespace internal {
@@ -92,24 +89,21 @@
       template<typename T> void operator() (T& t) { t.resize_to_zero();}
     };
 
-<<<<<<< HEAD
     /* ---------------------------------------------------------------------- */
-    // inspiered from 
+    // inspiered from
     // https://blog.molecular-matters.com/2015/12/11/getting-
     // the-type-of-a-template-argument-as-string-without-rtti/
     /**
-     * Transforms the template typename to a string. 
+     * Transforms the template typename to a string.
      * This functionality is compiler dependant so for the moment
      * clang and gcc are compatible.
-     * @template T type that should be stringifyied 
+     * @template T type that should be stringifyied
      * @returns std::string name of the type
      */
     template <typename T>
-    struct GetTypeNameHelper
-    {
-      static const std::string GetTypeName()
-      { 
-        // The output of of Pretty Function depends on the compiler 
+    struct GetTypeNameHelper {
+      static const std::string GetTypeName() {
+        // The output of of Pretty Function depends on the compiler
         // the #define strings is a pain to split
 #if defined(GCC_COMPILER)
         #define FUNCTION_MACRO __PRETTY_FUNCTION__
@@ -126,12 +120,12 @@
 #else
         #error "No implementation for current compiler"
 #endif
-          
+
         const size_t funcNameLength{sizeof(FUNCTION_MACRO) - 1u};
         const size_t prefixLength{sizeof(PREFIX) - 1u};
-        const size_t suffixLength{sizeof(SUFFIX_1) - 1u + 
+        const size_t suffixLength{sizeof(SUFFIX_1) - 1u +
                                             sizeof(SUFFIX_2) - 1u};
-        const size_t typeLength{(funcNameLength - 
+        const size_t typeLength{(funcNameLength -
                         (prefixLength + suffixLength)) / NUM_TYPE_REPEATS};
         std::string typeName{FUNCTION_MACRO + prefixLength, typeLength};
         return typeName;
@@ -144,46 +138,43 @@
     };
     //! return a pretty form of the template typename
     template <typename T>
-    std::string GetTypeName()
-    {
+    std::string GetTypeName() {
       std::string full_typeName = GetTypeNameHelper<T>::GetTypeName();
-      
-      std::string tn1{std::regex_replace( full_typeName, 
-                                    std::regex("rascal::"), "" )};
-      std::string tn2{std::regex_replace( tn1, std::regex("<"), "_" )};
-      std::string tn3{std::regex_replace( tn2, std::regex(">"), "" )};
-      std::string tn4{std::regex_replace( tn3, std::regex(" "), "" )};
-      std::string tn5{std::regex_replace( tn4, std::regex(","), "_" )};
-			return tn5;
+
+      std::string tn1{std::regex_replace(full_typeName,
+                                    std::regex("rascal::"), "")};
+      std::string tn2{std::regex_replace(tn1,
+                                    std::regex("CMoptions::"), "")};
+      std::string tn3{std::regex_replace(tn2, std::regex("<"), "_")};
+      std::string tn4{std::regex_replace(tn3, std::regex(">"), "")};
+      std::string tn5{std::regex_replace(tn4, std::regex(" "), "")};
+      std::string tn6{std::regex_replace(tn5, std::regex(","), "_")};
+      return tn6;
     }
 
 
     /**
-     * Transforms the template type to a string for the pyhton bindings. 
+     * Transforms the template type to a string for the pyhton bindings.
      * There are submodules in the python bindings with the class
-     * tittle so to avoid redundancy they are removed from the 
+     * tittle so to avoid redundancy they are removed from the
      * typename.
-     * @template T type that should be stringifyied 
+     * @template T type that should be stringifyied
      * @returns std::string name of the type
      */
     template <typename T>
     std::string GetBindingTypeName() {
       std::string typeName = GetTypeName<T>();
-      std::string tn1{std::regex_replace( typeName, 
-                        std::regex("StructureManager"), "" )};
-      std::string tn2{std::regex_replace( tn1, 
-                        std::regex("Adaptor"), "" )};
-      std::string tn3{std::regex_replace( tn2, 
-                        std::regex("RepresentationManager"), "" )}; 
-      std::string tn4{std::regex_replace( tn3, 
-                        std::regex("FeatureManager"), "" )};
-			return tn4;
+      std::string tn1{std::regex_replace(typeName,
+                        std::regex("StructureManager"), "")};
+      std::string tn2{std::regex_replace(tn1,
+                        std::regex("Adaptor"), "")};
+      std::string tn3{std::regex_replace(tn2,
+                        std::regex("RepresentationManager"), "")};
+      std::string tn4{std::regex_replace(tn3,
+                        std::regex("FeatureManager"), "")};
+      return tn4;
     }
   }  // internal
 }  // rascal
-=======
-  }  // namespace internal
-}  // namespace rascal
->>>>>>> 237d010b
 
 #endif /* RASCAL_UTILITY_H */