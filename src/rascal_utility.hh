--- conflicted
+++ resolved
@@ -35,13 +35,6 @@
 #define GCC_COMPILER
 #endif
 
-<<<<<<< HEAD
-
-#include <utility>
-#include<tuple>
-#include <string>
-#include <regex>
-=======
 #include "representations/representation_manager_base.hh"
 
 
@@ -50,7 +43,6 @@
 #include <regex>
 #include <tuple>
 #include <map>
->>>>>>> 4e582bbd
 
 namespace rascal {
   namespace internal {
@@ -101,24 +93,6 @@
     };
 
     /* ---------------------------------------------------------------------- */
-<<<<<<< HEAD
-    // inspired from 
-    // https://blog.molecular-matters.com/2015/12/11/getting-
-    // the-type-of-a-template-argument-as-string-without-rtti/
-    /**
-     * Transforms the template typename to a string. 
-     * This functionality is compiler dependant so for the moment
-     * clang and gcc are compatible.
-     * @template T type that should be stringifyied 
-     * @returns std::string name of the type
-     */
-    template <typename T>
-    struct GetTypeNameHelper
-    {
-      static const std::string GetTypeName()
-      { 
-        // The output of of Pretty Function depends on the compiler 
-=======
     // inspiered from
     // https://blog.molecular-matters.com/2015/12/11/getting-
     // the-type-of-a-template-argument-as-string-without-rtti/
@@ -133,7 +107,6 @@
     struct GetTypeNameHelper {
       static const std::string GetTypeName() {
         // The output of of Pretty Function depends on the compiler
->>>>>>> 4e582bbd
         // the #define strings is a pain to split
 #if defined(GCC_COMPILER)
         #define FUNCTION_MACRO __PRETTY_FUNCTION__
@@ -150,21 +123,12 @@
 #else
         #error "No implementation for current compiler"
 #endif
-<<<<<<< HEAD
-          
-        const size_t funcNameLength{sizeof(FUNCTION_MACRO) - 1u};
-        const size_t prefixLength{sizeof(PREFIX) - 1u};
-        const size_t suffixLength{sizeof(SUFFIX_1) - 1u + 
-                                            sizeof(SUFFIX_2) - 1u};
-        const size_t typeLength{(funcNameLength - 
-=======
 
         const size_t funcNameLength{sizeof(FUNCTION_MACRO) - 1u};
         const size_t prefixLength{sizeof(PREFIX) - 1u};
         const size_t suffixLength{sizeof(SUFFIX_1) - 1u +
                                             sizeof(SUFFIX_2) - 1u};
         const size_t typeLength{(funcNameLength -
->>>>>>> 4e582bbd
                         (prefixLength + suffixLength)) / NUM_TYPE_REPEATS};
         std::string typeName{FUNCTION_MACRO + prefixLength, typeLength};
         return typeName;
@@ -177,45 +141,6 @@
     };
     //! return a pretty form of the template typename
     template <typename T>
-<<<<<<< HEAD
-    std::string GetTypeName()
-    {
-      std::string full_typeName = GetTypeNameHelper<T>::GetTypeName();
-      
-      std::string tn1{std::regex_replace( full_typeName, 
-                                    std::regex("rascal::"), "" )};
-      std::string tn2{std::regex_replace( tn1, std::regex("<"), "_" )};
-      std::string tn3{std::regex_replace( tn2, std::regex(">"), "" )};
-      std::string tn4{std::regex_replace( tn3, std::regex(" "), "" )};
-      std::string tn5{std::regex_replace( tn4, std::regex(","), "_" )};
-			return tn5;
-    }
-
-
-    /**
-     * Transforms the template type to a string for the pyhton bindings. 
-     * There are submodules in the python bindings with the class
-     * tittle so to avoid redundancy they are removed from the 
-     * typename.
-     * @template T type that should be stringifyied 
-     * @returns std::string name of the type
-     */
-    template <typename T>
-    std::string GetBindingTypeName() {
-      std::string typeName = GetTypeName<T>();
-      std::string tn1{std::regex_replace( typeName, 
-                        std::regex("StructureManager"), "" )};
-      std::string tn2{std::regex_replace( tn1, 
-                        std::regex("Adaptor"), "" )};
-      std::string tn3{std::regex_replace( tn2, 
-                        std::regex("RepresentationManager"), "" )}; 
-      std::string tn4{std::regex_replace( tn3, 
-                        std::regex("FeatureManager"), "" )};
-			return tn4;
-    }
-  }  // namespace internal
-}  // namespace rascal
-=======
     std::string GetTypeName() {
       std::string full_typeName = GetTypeNameHelper<T>::GetTypeName();
 
@@ -227,9 +152,7 @@
       std::string tn6{std::regex_replace(tn5, std::regex(","), "_")};
       return tn6;
     }
-
-  }  // internal
-}  // rascal
->>>>>>> 4e582bbd
+  }  // namespace internal
+}  // namespace rascal
 
 #endif /* RASCAL_UTILITY_H */