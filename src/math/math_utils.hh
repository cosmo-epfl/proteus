--- conflicted
+++ resolved
@@ -10,11 +10,7 @@
  *
  * Copyright © 2018  Felix Musil, Max Veit, COSMO (EPFL), LAMMM (EPFL)
  *
-<<<<<<< HEAD
- * rascal is free software; you can redistribute it and/or
-=======
  * Rascal is free software; you can redistribute it and/or
->>>>>>> 6fbf6978
  * modify it under the terms of the GNU Lesser General Public License as
  * published by the Free Software Foundation, either version 3, or (at
  * your option) any later version.
