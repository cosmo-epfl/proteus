--- conflicted
+++ resolved
@@ -42,14 +42,10 @@
 namespace rascal {
   namespace math {
 
-<<<<<<< HEAD
-    double hyp2f1(double & a, double & b, double & c, double & x);
-=======
     double hyp2f1(const double& a, const double& b, const double& c,
                   const double& x);
     double hyp1f1(const double& a, const double& b, const double& x);
 
->>>>>>> 1995ab16
   }
 }  // namespace rascal
 
