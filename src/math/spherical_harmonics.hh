--- conflicted
+++ resolved
@@ -237,10 +237,7 @@
           // for l > 1 : Use the recurrence relation
           // TODO(max-veit) don't bother calculating m =/= 0 if sin(theta) == 0
           //                (z-axis)
-<<<<<<< HEAD
-=======
           // avoid making temp by breaking down the operation in 3 parts
->>>>>>> bd83bb3d
           this->assoc_legendre_polynom.row(angular_l)
               .head(angular_l - 1).array() =
               cos_theta * this->assoc_legendre_polynom.row(angular_l - 1)
@@ -252,12 +249,8 @@
                         .head(angular_l - 1).array();
           this->assoc_legendre_polynom.row(angular_l)
                .head(angular_l - 1).array() *=
-<<<<<<< HEAD
-                 this->coeff_a.row(angular_l).head(angular_l - 1).array();
-=======
                 this->coeff_a.row(angular_l).head(angular_l - 1).array();
 
->>>>>>> bd83bb3d
           this->assoc_legendre_polynom(angular_l, angular_l - 1) =
               // cos_theta * sqrt(2 * angular_l + 1) * l_accum;
               l_accum * cos_theta * this->angular_coeffs1(angular_l);
@@ -310,15 +303,18 @@
         // The cosine against the z-axis is just the z-component of the
         // direction vector
         double cos_theta = direction[2];
+
         // The less efficient, but more intuitive implementation:
         // double phi = std::atan2(direction[1], direction[0]);
         double sqrt_xy = std::hypot(direction[0], direction[1]);
+
         // For a vector along the z-axis, define phi=0
         double cos_phi{1.0}, sin_phi{0.0};
         if (sqrt_xy >= math::dbl_ftol) {
           cos_phi = direction[0] / sqrt_xy;
           sin_phi = direction[1] / sqrt_xy;
         }
+
         // change cos_sin_m_phi to this->cos_sin_m_phi
         this->compute_assoc_legendre_polynom(cos_theta);
         this->compute_cos_sin_angle_multiples(cos_phi, sin_phi);
@@ -326,8 +322,9 @@
         size_t lm_base{0};  // starting point for storage
         for (size_t angular_l{0}; angular_l < this->max_angular + 1;
              angular_l++) {
-          // std::cout << "angular_l: "<< angular_l << std::endl;
-          // uses symmetry of spherical harmonics,
+
+          // computes spherical harmonics based on the Legendre polynomials
+          // and the sin/cos of phi. uses symmetry of spherical harmonics,
           // careful with the storage order
 
           auto legendre_l = this->assoc_legendre_polynom.row(angular_l);
