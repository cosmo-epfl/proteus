/**
 * file   math_interface.hh
 *
 * @author  Felix Musil <felix.musil@epfl.ch>
 *
 * @date   14 October 2018
 *
 * @brief defines an interface to other math library like cephes to separate the
 *        namespaces
 *
 * Copyright © 2018  Felix Musil, COSMO (EPFL), LAMMM (EPFL)
 *
 * rascal is free software; you can redistribute it and/or
 * modify it under the terms of the GNU General Public License as
 * published by the Free Software Foundation, either version 3, or (at
 * your option) any later version.
 *
 * rascal is distributed in the hope that it will be useful, but
 * WITHOUT ANY WARRANTY; without even the implied warranty of
 * MERCHANTABILITY or FITNESS FOR A PARTICULAR PURPOSE. See the GNU
 * General Public License for more details.
 *
 * You should have received a copy of the GNU General Public License
 * along with GNU Emacs; see the file COPYING. If not, write to the
 * Free Software Foundation, Inc., 59 Temple Place - Suite 330,
 * Boston, MA 02111-1307, USA.
 */

#include "math_interface.hh"
#include "math/cephes/mconf.h"


namespace rascal {
  namespace math {

<<<<<<< HEAD
    double hyp2f1(const double & a, const double & b, const double & c,
                  const double & x ) {
=======
    double hyp2f1(double & a, double & b, double & c, double & x ) {
>>>>>>> 237d010b
      return cephes::hyp2f1(a, b, c, x);
    }

    double hyp1f1(const double& a, const double& b, const double& x) {
      return cephes::hyperg(a, b, x);
    }

  } // math
} // rascal<|MERGE_RESOLUTION|>--- conflicted
+++ resolved
@@ -33,12 +33,8 @@
 namespace rascal {
   namespace math {
 
-<<<<<<< HEAD
     double hyp2f1(const double & a, const double & b, const double & c,
-                  const double & x ) {
-=======
-    double hyp2f1(double & a, double & b, double & c, double & x ) {
->>>>>>> 237d010b
+                  const double & x );
       return cephes::hyp2f1(a, b, c, x);
     }
 
