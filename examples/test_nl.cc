--- conflicted
+++ resolved
@@ -50,101 +50,6 @@
 using Representation_t = RepresentationManagerSOAP<
     AdaptorStrict<AdaptorNeighbourList<StructureManagerCenters>>>;
 
-<<<<<<< HEAD
-struct TestData {
-  using ManagerTypeHolder_t =
-      StructureManagerTypeHolder<StructureManagerCenters, AdaptorNeighbourList,
-                                 AdaptorStrict>;
-
-  TestData() = default;
-
-  void get_ref(const std::string & ref_filename) {
-    std::vector<std::uint8_t> ref_data_ubjson;
-    internal::read_binary_file(ref_filename, ref_data_ubjson);
-    this->ref_data = json::from_ubjson(ref_data_ubjson);
-    auto filenames =
-        this->ref_data.at("filenames").get<std::vector<std::string>>();
-    auto cutoffs = this->ref_data.at("cutoffs").get<std::vector<double>>();
-
-    for (auto && filename : filenames) {
-      for (auto && cutoff : cutoffs) {
-        json parameters;
-        json structure{{"filename", filename}};
-        json adaptors;
-        json ad1{{"name", "AdaptorNeighbourList"},
-                 {"initialization_arguments",
-                  {{"cutoff", cutoff},
-                   {"consider_ghost_neighbours", consider_ghost_neighbours}}}};
-        json ad2{{"name", "AdaptorStrict"},
-                 {"initialization_arguments", {{"cutoff", cutoff}}}};
-        adaptors.emplace_back(ad1);
-        adaptors.emplace_back(ad2);
-
-        parameters["structure"] = structure;
-        parameters["adaptors"] = adaptors;
-
-        this->factory_args.emplace_back(parameters);
-      }
-    }
-  }
-
-  ~TestData() = default;
-
-  const bool consider_ghost_neighbours{false};
-  json ref_data{};
-  json factory_args{};
-};
-
-int main() {
-  using ManagerTypeHolder_t =
-      StructureManagerTypeHolder<StructureManagerCenters, AdaptorNeighbourList,
-                                 AdaptorStrict>;
-  using ManagerTypeList_t = typename ManagerTypeHolder_t::type_list;
-  using Manager_t = typename ManagerTypeHolder_t::type;
-  using Std2DArray_t = std::vector<std::vector<double>>;
-
-  auto dd{TestData()};
-  std::string filename{"reference_data/sorted_coulomb_reference.ubjson"};
-  dd.get_ref(filename);
-
-  size_t manager_i{0};
-  for (const auto & factory_arg : dd.factory_args) {
-    auto manager{make_structure_manager_stack_with_hypers_and_typeholder<
-        ManagerTypeList_t>::apply(factory_arg["structure"],
-                                  factory_arg["adaptors"])};
-    std::cout << factory_arg["structure"]["filename"] << std::endl;
-    for (auto atom : manager) {
-      std::cout << atom.get_atom_type() << std::endl;
-    }
-    const auto & rep_infos{dd.ref_data.at("rep_info").template get<json>()};
-
-    for (const auto & rep_info : rep_infos.at(manager_i)) {
-      const auto & hypers = rep_info.at("hypers").template get<json>();
-      const auto & ref_representation =
-          rep_info.at("feature_matrix").template get<Std2DArray_t>();
-
-      RepresentationManagerSortedCoulomb<Manager_t> representation{manager,
-                                                                   hypers};
-      representation.compute();
-
-      const auto & test_representation =
-          representation.get_representation_full();
-
-      for (size_t row_i{0}; row_i < ref_representation.size(); row_i++) {
-        for (size_t col_i{0}; col_i < ref_representation[row_i].size();
-             ++col_i) {
-          auto diff{std::abs(ref_representation[row_i][col_i] -
-                             test_representation(row_i, col_i))};
-          if (diff > 1e-12) {
-            std::cout << diff << "\n";
-          }
-        }
-      }
-    }
-    manager_i += 1;
-  }
-
-=======
 int main() {
   std::string filename{"reference_data/CaCrP2O7_mvc-11955_symmetrized.json"};
   double cutoff{3.};
@@ -208,6 +113,5 @@
 
   std::cout << diff << std::endl;
 
->>>>>>> 5b406c14
   return (0);
 }