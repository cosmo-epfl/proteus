--- conflicted
+++ resolved
@@ -29,21 +29,6 @@
 #include "bind_include.hh"
 
 
-void utils_binding(py::module & mod){
-
-<<<<<<< HEAD
-  py::module m_utls_sps = mod.def_submodule("sparsification");
-  m_utls_sps.doc() = "Sparsification Routines" ;
-  
-  m_utls_sps.def("fps", & utils::select_fps, 
-        "Selects points from a NxD dimensional"
-        " feature matrix by farthest point sampling (N is the number of"
-        " sample in a D dimensional space).",
-        py::arg("feature_matrix"), py::arg("n_sparse"),
-        py::arg("i_first_point") );
-
-  m_utls_sps.def("fps_voronoi", & utils::select_fps_voronoi, 
-=======
 void utils_binding(py::module & mod) {
   py::module m_utls_sps = mod.def_submodule("sparsification");
   m_utls_sps.doc() = "Sparsification Routines";
@@ -56,7 +41,6 @@
         py::arg("i_first_point") );
 
   m_utls_sps.def("fps_voronoi", & utils::select_fps_voronoi,
->>>>>>> 4e582bbd
         "Selects points from a"
         " NxD dimensional feature matrix by farthest point sampling, using"
         " a Voronoi cell method (N is the number of sample in a D dimensional"
