# from ..lib.Kernels import CosineKernel
from ..lib._rascal.models.kernels import Kernel as Kernelcpp
from ..neighbourlist import AtomsList
import json

class Kernel(object):

    """ Computes the kernel from an representation """

<<<<<<< HEAD
    Methods
    -------
    """
    def __init__(self, representation, name='Cosine', target_type='structure', **kwargs):
        """
        Compute the kernel.

        Parameters
        ----------
        representation : the representation used to produce the features that
            should be used to compute the kernel
        name : name of the kernel
        target_type : 'structure' if the target property is for the whole
            structure and 'atom' if it refers to atomic properties

        kwargs : additional arguments for the kernel. depends on the kernel
=======
    def __init__(self, representation, name='Cosine', target_type='structure',
                 **kwargs):
        """
        Initialize the kernel with the given parameters

        Parameters
        ----------

        representation : Calculator
            Representation calculator associated with the kernel

        name : string
            Type of kernel, 'Cosine' (aka dot-product) is the default and
            (currently) only option

        target_type : string
            Type of target (prediction) properties, either 'atomic' (kernel is
            between atomic environments) or 'structure' (kernel is summed over
            atoms in a structure) (default)
>>>>>>> c477b658

        """
        hypers = dict(name=name,target_type=target_type)
        hypers.update(**kwargs)
        hypers_str = json.dumps(hypers)
        self._representation = representation._representation

        self._kernel = Kernelcpp(hypers_str)


    def __call__(self, X, Y=None):
        """
        Compute the kernel.

        Parameters
        ----------
        X : AtomList or ManagerCollection (C++ class)
            Container of atomic structures.

        Returns
        -------
        kernel_matrix: ndarray
        """
        if Y is None:
            Y = X
        if isinstance(X, AtomsList):
            X = X.managers
        if isinstance(Y, AtomsList):
            Y = Y.managers
        return self._kernel.compute(self._representation, X, Y)<|MERGE_RESOLUTION|>--- conflicted
+++ resolved
@@ -7,24 +7,6 @@
 
     """ Computes the kernel from an representation """
 
-<<<<<<< HEAD
-    Methods
-    -------
-    """
-    def __init__(self, representation, name='Cosine', target_type='structure', **kwargs):
-        """
-        Compute the kernel.
-
-        Parameters
-        ----------
-        representation : the representation used to produce the features that
-            should be used to compute the kernel
-        name : name of the kernel
-        target_type : 'structure' if the target property is for the whole
-            structure and 'atom' if it refers to atomic properties
-
-        kwargs : additional arguments for the kernel. depends on the kernel
-=======
     def __init__(self, representation, name='Cosine', target_type='structure',
                  **kwargs):
         """
@@ -44,7 +26,6 @@
             Type of target (prediction) properties, either 'atomic' (kernel is
             between atomic environments) or 'structure' (kernel is summed over
             atoms in a structure) (default)
->>>>>>> c477b658
 
         """
         hypers = dict(name=name,target_type=target_type)
