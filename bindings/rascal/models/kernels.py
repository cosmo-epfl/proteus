<<<<<<< HEAD
# from ..lib.kernels import CosineKernel
=======
# from ..lib.Kernels import CosineKernel
>>>>>>> 34e1bd7b
from ..lib._rascal.models.kernels import Kernel as Kernelcpp
from ..neighbourlist import AtomsList
import json


class Kernel(object):

    """ Computes the kernel from an representation """

    def __init__(self, representation, name='Cosine', target_type='structure',
                 **kwargs):
        """
        Initialize the kernel with the given parameters

        Parameters
        ----------

        representation : Calculator
            Representation calculator associated with the kernel

        name : string
            Type of kernel, 'Cosine' (aka dot-product) is the default and
            (currently) only option

        target_type : string
            Type of target (prediction) properties, either 'atomic' (kernel is
            between atomic environments) or 'structure' (kernel is summed over
            atoms in a structure) (default)

        """
        hypers = dict(name=name,target_type=target_type)
        hypers.update(**kwargs)
        hypers_str = json.dumps(hypers)
        self._representation = representation._representation

        self._kernel = Kernelcpp(hypers_str)

    def __call__(self, X, Y=None):
        """
        Compute the kernel.

        Parameters
        ----------
        X : AtomList or ManagerCollection (C++ class)
            Container of atomic structures.

        Returns
        -------
        kernel_matrix: ndarray
        """
        if Y is None:
            Y = X
        if isinstance(X, AtomsList):
            X = X.managers
        if isinstance(Y, AtomsList):
            Y = Y.managers
        return self._kernel.compute(self._representation, X, Y)<|MERGE_RESOLUTION|>--- conflicted
+++ resolved
@@ -1,8 +1,3 @@
-<<<<<<< HEAD
-# from ..lib.kernels import CosineKernel
-=======
-# from ..lib.Kernels import CosineKernel
->>>>>>> 34e1bd7b
 from ..lib._rascal.models.kernels import Kernel as Kernelcpp
 from ..neighbourlist import AtomsList
 import json
