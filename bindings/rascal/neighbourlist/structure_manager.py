from collections.abc import Iterable
from functools import reduce
from operator import and_

import numpy as np

from ..lib import neighbour_list
from .base import (NeighbourListFactory, is_valid_structure,
                   adapt_structure, StructureCollectionFactory)


class AtomsList(object):
    """
    A wrapper class for a stack of managers precompiled on the C++ side of the
    form Strict->NeighbourList->Center.  A container for atoms/centers/atomic
    environments.

    Attributes
    ----------
    nl_options : dict
        Parameters for each layer of the wrapped structure manager. Parameters
        can be specified for these layers: center, neighbourlist and strict.

    Methods
    -------
    """

    def __init__(self, frames, nl_options, start=None, length=None):
        self.nl_options = nl_options
        self._frames = frames

        if isinstance(frames, str):
            # if filename
            managers = StructureCollectionFactory(nl_options)
            if start is None and length is None:
                managers.add_structures(frames)
            elif start is not None and length is None:
                managers.add_structures(frames, start=start)
            elif start is not None and length is not None:
                managers.add_structures(frames, start=start, length=length)
            elif start is None and length is not None:
                managers.add_structures(frames, length=length)
        else:
            # if python structure
            structures = convert_to_structure_list(frames)
            managers = StructureCollectionFactory(nl_options)
<<<<<<< HEAD
            managers.add_structures(structures)
=======
            try:
                managers.add_structures(structures)
            except Exception as e:
                raise RuntimeError("Neighbourlist of structures failed "
                                   + "because: " + str(e))
>>>>>>> dab488b2

        self.managers = managers

    def __iter__(self):
        return self.managers

    def __getitem__(self, key):
        return self.managers[key]

    def get_features(self, calculator, species=None):
        """
        Parameters
        -------
        calculator : Calculator (an object owning a _representation object)

        species :  list of atomic number to use for building the dense feature
        matrix computed with calculators of name Spherical*

        Returns
        -------
        represenation_matrix : ndarray
            returns the representation bound to the calculator as dense matrix.
        """
<<<<<<< HEAD
        return self.managers.get_dense_feature_matrix(
=======

        if species is None:
            X = self.managers.get_features(
                calculator._representation)
        else:
            keys_list = calculator.get_keys(species)
            X = self.managers.get_features(
                calculator._representation, keys_list)

        return X

    def get_features_by_species(self, calculator):
        """
        Parameters
        -------
        calculator : one of the representation calculators named Spherical*

        Returns
        -------
        representation_matrix : dict of ndarray
            returns a dictionary associating tuples of atomic numbers sorted
            alphabetically to the corresponding feature matrices
        """
        return self.managers.get_features_by_species(
>>>>>>> dab488b2
            calculator._representation)


def get_neighbourlist(structure, options):
    manager = NeighbourListFactory(options)
    manager.update(**structure)
    return manager


def convert_to_structure_list(frames):
    if not isinstance(frames, Iterable):
        frames = [frames]
    structure_list = neighbour_list.AtomicStructureList()
    for frame in frames:
        if is_valid_structure(frame):
            structure = frame
        else:
            if is_ase_Atoms(frame):
                structure = unpack_ase(frame)
            else:
                raise RuntimeError(
                    'Cannot convert structure of type {}'.format(type(frame)))
        structure = sanitize_non_periodic_structure(structure)
        structure_list.append(**structure)
    return structure_list


def sanitize_non_periodic_structure(structure):
    """
    Rascal expects a unit cell that contains all the atoms even if the
    structure is not periodic.
    If the cell is set to 0 and the structure is not periodic then it
    is adapted to contain the atoms and the atoms are shifted inside the unit
    cell.

    Parameters
    ----------
    structure : a valid structure as per is_valid_structure


    Returns
    -------
    a valid structure as per is_valid_structure
        cell and positions have been modified if structure is not periodic
    """

    if np.all(structure['pbc'] == 0):
        cell = structure['cell']
        if np.allclose(cell, np.zeros((3, 3))):
            pos = structure['positions']
            bounds = np.array([pos.min(axis=1), pos.max(axis=1)])
            bounding_box_lengths = bounds[1]-bounds[0]
            new_cell = np.diag(bounding_box_lengths)
            CoM = pos.mean(axis=1)
            disp = 0.5*bounding_box_lengths - CoM
            new_pos = pos + disp[:, None]
            structure['positions'] = new_pos
    return structure


def is_ase_Atoms(frame):
    is_ase = True
    if not hasattr(frame, 'get_cell'):
        is_ase = False
    if not hasattr(frame, 'get_positions'):
        is_ase = False
    if not hasattr(frame, 'get_atomic_numbers'):
        is_ase = False
    if not hasattr(frame, 'get_pbc'):
        is_ase = False
    return is_ase


def unpack_ase(frame):
    """
    Convert ASE Atoms object to rascal's equivalent

    Parameters
    ----------
    frame : ase.Atoms
        Atomic structure

    Returns
    -------
    StructureManagerCenters
        base structure manager.

    If the frame has an ase.atoms.arrays entry called
    'center_atoms_mask' then it will be used as the center mask
    (surprise) for any representations computed on this
    StructureManager.
    """
    cell = frame.get_cell()
    positions = frame.get_positions()
    numbers = frame.get_atomic_numbers()
    pbc = frame.get_pbc().astype(int)

    if "center_atoms_mask" in frame.arrays.keys():
        center_atoms_mask = frame.get_array("center_atoms_mask")
    else:
        center_atoms_mask = np.ones_like(numbers, dtype=bool)

    return adapt_structure(cell=cell, positions=positions,
                           atom_types=numbers, pbc=pbc,
                           center_atoms_mask=center_atoms_mask)


def mask_center_atoms_by_id(frame, id_select=None, id_blacklist=None):
    """Mask the centers (center-select) of an ASE atoms object, by index

    Parameters
    ----------
    frame: ase.Atoms
        Atomic structure to mask

    id_select: list of int
        List of atom IDs to select

    id_blacklist: list of int
        List of atom IDs to exclude

    Returns
    -------
    None (the Atoms object is modified directly)

    Notes
    -----
    The default is to select all atoms.  If `id_select` is provided,
    select only those atoms.  If only `id_blacklist` is provided, select
    all atoms *except* those in the blacklist.  If both are provided,
    atoms are first selected based on `id_select` and then excluded based
    on `id_blacklist`.  If the atoms object already has a mask, then
    `id_select` is applied first using the `or` operation, then
    `id_blacklist` is applied using the `and not` operation (so the order
    of precedence is: blacklist, selection, previous mask).

    This logic allows this function to be combined with
    `mask_center_atoms_by_species` to allow mixed species/id-based
    masking.
    """
    if 'center_atoms_mask' not in frame.arrays:
        # add a default mask
        if id_select is not None:
            mask = np.zeros((frame.get_number_of_atoms(),), dtype='bool')
        else:
            mask = np.ones((frame.get_number_of_atoms(),), dtype='bool')
    else:
        mask = frame.arrays['center_atoms_mask']
    if id_select is not None:
        mask[id_select] = True
    if id_blacklist is not None:
        mask[id_blacklist] = False
    frame.arrays['center_atoms_mask'] = mask


def mask_center_atoms_by_species(frame, species_select=[],
                                 species_blacklist=[]):
    """Mask the centers of an ASE atoms object, by atomic species

    Parameters
    ----------
    frame: ase.Atoms
        Atomic structure to mask

    species_select: list of int or str
        List of atomic numbers, or species symbols, to select.
        Should be of consistent type across list.

    species_blacklist: list of int or str
        List of atomic numbers, or species symbols, to exclude.
        Should be of consistent type across list.

    Returns
    -------
    None (the Atoms object is modified directly)

    Notes
    -----
    The default is to select all atoms.  If `species_select` is
    provided, select only those atoms whose species is in the list.  If
    only `species_blacklist` is provided, select all atoms *except*
    those whose species is in the blacklist.  If both are provided,
    atoms are first selected based on `species_select` and then excluded
    based on `species_blacklist`.  If the atoms object already has a
    mask, then `species_select` is applied first using the `or`
    operation, then `species_blacklist` is applied using the `and not`
    operation (so the order of precedence is: blacklist, selection,
    previous mask).

    This logic allows this function to be combined with
    `mask_center_atoms_by_id` to allow mixed species/id-based masking.
    """
    select_is_str = reduce(and_,
                           map(lambda x: isinstance(x, str), species_select),
                           True)
    select_is_int = reduce(and_,
                           map(lambda x: isinstance(x, int), species_select),
                           True)
    blacklist_is_str = reduce(
        and_, map(lambda x: isinstance(x, str), species_blacklist), True)
    blacklist_is_int = reduce(
        and_, map(lambda x: isinstance(x, int), species_blacklist), True)
    if select_is_str:
        id_select = np.isin(frame.get_chemical_symbols(), species_select)
    elif select_is_int:
        id_select = np.isin(frame.get_atomic_numbers(), species_select)
    else:
        raise ValueError("Species select must be either all string or all int")
    if blacklist_is_str:
        id_blacklist = np.isin(frame.get_chemical_symbols(), species_blacklist)
    elif blacklist_is_int:
        id_blacklist = np.isin(frame.get_atomic_numbers(), species_blacklist)
    else:
        raise ValueError(
            "Species blacklist must be either all string or all int")
    if 'center_atoms_mask' not in frame.arrays:
        # add a default mask
        if species_select:
            old_mask = np.zeros((frame.get_number_of_atoms(),), dtype='bool')
        else:
            old_mask = np.ones((frame.get_number_of_atoms(),), dtype='bool')
    else:
        old_mask = frame.arrays['center_atoms_mask']
    # Python's "bitwise" operators do per-element logical operations in NumPy
    # see for instance https://docs.scipy.org/doc/numpy/reference/ufuncs.html#comparison-functions
    mask = (old_mask | id_select) & ~id_blacklist
    frame.arrays['center_atoms_mask'] = mask<|MERGE_RESOLUTION|>--- conflicted
+++ resolved
@@ -44,15 +44,11 @@
             # if python structure
             structures = convert_to_structure_list(frames)
             managers = StructureCollectionFactory(nl_options)
-<<<<<<< HEAD
-            managers.add_structures(structures)
-=======
             try:
                 managers.add_structures(structures)
             except Exception as e:
                 raise RuntimeError("Neighbourlist of structures failed "
                                    + "because: " + str(e))
->>>>>>> dab488b2
 
         self.managers = managers
 
@@ -76,9 +72,6 @@
         represenation_matrix : ndarray
             returns the representation bound to the calculator as dense matrix.
         """
-<<<<<<< HEAD
-        return self.managers.get_dense_feature_matrix(
-=======
 
         if species is None:
             X = self.managers.get_features(
@@ -103,7 +96,6 @@
             alphabetically to the corresponding feature matrices
         """
         return self.managers.get_features_by_species(
->>>>>>> dab488b2
             calculator._representation)
 
 
