--- conflicted
+++ resolved
@@ -29,10 +29,7 @@
 #include "bind_include.hh"
 
 using namespace pybind11::literals;
-<<<<<<< HEAD
-=======
 namespace py = pybind11;
->>>>>>> 237d010b
 
 
 PYBIND11_MODULE(_rascal, mod) {
@@ -46,7 +43,7 @@
   m_rpr_mng.doc() = "Representation Manager Classes" ;
   py::module m_feat_mng = mod.def_submodule("FeatureManager");
   m_feat_mng.doc() = "Feature Manager Classes" ;
-  
+
   py::module m_utl = mod.def_submodule("utils");
   py::module m_math = mod.def_submodule("math");
   m_math.doc() = "Collection of math functions" ;
