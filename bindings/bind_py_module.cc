--- conflicted
+++ resolved
@@ -35,19 +35,6 @@
   mod.doc() = "Python bindings for the Rascal library";
 
   py::module m_strc_mng = mod.def_submodule("StructureManager");
-<<<<<<< HEAD
-  m_strc_mng.doc() = "Structure Manager Classes" ;
-  py::module m_adp = mod.def_submodule("Adaptor");
-  m_adp.doc() = "Adaptor Classes" ;
-  py::module m_rpr_mng = mod.def_submodule("RepresentationManager");
-  m_rpr_mng.doc() = "Representation Manager Classes" ;
-  py::module m_feat_mng = mod.def_submodule("FeatureManager");
-  m_feat_mng.doc() = "Feature Manager Classes" ;
-
-  py::module m_utl = mod.def_submodule("utils");
-  py::module m_math = mod.def_submodule("math");
-  m_math.doc() = "Collection of math functions" ;
-=======
   m_strc_mng.doc() = "Structure Manager Classes";
   py::module m_adp = mod.def_submodule("Adaptor");
   m_adp.doc() = "Adaptor Classes";
@@ -59,21 +46,14 @@
   py::module m_utl = mod.def_submodule("utils");
   py::module m_math = mod.def_submodule("math");
   m_math.doc() = "Collection of math functions";
->>>>>>> 4e582bbd
   py::module m_garbage = mod.def_submodule("garbage");
   m_garbage.doc() = "Collection of bindings that are needed but not functional";
 
   py::add_ostream_redirect(m_utl, "ostream_redirect");
 
-<<<<<<< HEAD
-  add_structure_managers(m_strc_mng,m_adp,m_garbage);
-  add_representation_managers(m_rpr_mng,m_garbage);
-  add_feature_managers(m_feat_mng,m_garbage);
-=======
   add_structure_managers(m_strc_mng, m_adp, m_garbage);
   add_representation_managers(m_rpr_mng, m_garbage);
   add_feature_managers(m_feat_mng, m_garbage);
->>>>>>> 4e582bbd
   utils_binding(m_utl);
   math_binding(m_math);
 }