/**
 * @file   bind_py_module.cc
 *
 * @author Federico Giberti <federico.giberti@epfl.ch>
 *
 * @date   14 Mar 2018
 *
 * @brief  Main binding file for Rascal
 *
 * Copyright © 2017 Felix Musil
 *
 * Rascal is free software; you can redistribute it and/or
 * modify it under the terms of the GNU Lesser General Public License as
 * published by the Free Software Foundation, either version 3, or (at
 * your option) any later version.
 *
 * Rascal is distributed in the hope that it will be useful, but
 * WITHOUT ANY WARRANTY; without even the implied warranty of
 * MERCHANTABILITY or FITNESS FOR A PARTICULAR PURPOSE. See the GNU
 * Lesser General Public License for more details.
 *
 * You should have received a copy of the GNU Lesser General Public License
 * along with this software; see the file LICENSE. If not, write to the
 * Free Software Foundation, Inc., 59 Temple Place - Suite 330,
 * Boston, MA 02111-1307, USA.
 */


#include "bind_include.hh"

using namespace pybind11::literals; // NOLINT

<<<<<<< HEAD
=======
using namespace pybind11::literals; //NOLINT (is recommended use of pybind11)
namespace py = pybind11;

extern void add_manager_centers(py::module&);
extern void utils_binding(py::module&);
extern void math_binding(py::module&);
>>>>>>> bc5515a4

PYBIND11_MODULE(_rascal, mod) {
  mod.doc() = "Python bindings for the Rascal library";

  py::module m_strc_mng = mod.def_submodule("StructureManager");
  m_strc_mng.doc() = "Structure Manager Classes";
  py::module m_adp = mod.def_submodule("Adaptor");
  m_adp.doc() = "Adaptor Classes";
  py::module m_rpr_mng = mod.def_submodule("RepresentationManager");
  m_rpr_mng.doc() = "Representation Manager Classes";
  py::module m_feat_mng = mod.def_submodule("FeatureManager");
  m_feat_mng.doc() = "Feature Manager Classes";

  py::module m_utl = mod.def_submodule("utils");
  py::module m_math = mod.def_submodule("math");
  m_math.doc() = "Collection of math functions";
  py::module m_garbage = mod.def_submodule("garbage");
  m_garbage.doc() = "Collection of bindings that are needed but not functional";

  py::add_ostream_redirect(m_utl, "ostream_redirect");

  add_structure_managers(m_strc_mng, m_adp, m_garbage);
  add_representation_managers(m_rpr_mng, m_garbage);
  add_feature_managers(m_feat_mng, m_garbage);
  utils_binding(m_utl);
  math_binding(m_math);
}<|MERGE_RESOLUTION|>--- conflicted
+++ resolved
@@ -28,17 +28,8 @@
 
 #include "bind_include.hh"
 
-using namespace pybind11::literals; // NOLINT
-
-<<<<<<< HEAD
-=======
 using namespace pybind11::literals; //NOLINT (is recommended use of pybind11)
 namespace py = pybind11;
-
-extern void add_manager_centers(py::module&);
-extern void utils_binding(py::module&);
-extern void math_binding(py::module&);
->>>>>>> bc5515a4
 
 PYBIND11_MODULE(_rascal, mod) {
   mod.doc() = "Python bindings for the Rascal library";
