/**
 * @file   bind_py_representation_manager.cc
 *
 * @author Felix Musil <felix.musil@epfl.ch>
 *
 * @date   30 Oct 2018
 *
 * @brief  File for binding the Representation Managers
 *
 * Copyright © 2018  Felix Musil, COSMO (EPFL), LAMMM (EPFL)
 *
 * Rascal is free software; you can redistribute it and/or
 * modify it under the terms of the GNU General Public License as
 * published by the Free Software Foundation, either version 3, or (at
 * your option) any later version.
 *
 * Rascal is distributed in the hope that it will be useful, but
 * WITHOUT ANY WARRANTY; without even the implied warranty of
 * MERCHANTABILITY or FITNESS FOR A PARTICULAR PURPOSE. See the GNU
 * General Public License for more details.
 *
 * You should have received a copy of the GNU General Public License
 * along with GNU Emacs; see the file COPYING. If not, write to the
 * Free Software Foundation, Inc., 59 Temple Place - Suite 330,
 * Boston, MA 02111-1307, USA.
 */

#include "bind_include.hh"

using namespace rascal;  // NOLINT

template <typename RepresentationManager>
decltype(auto) add_representation_manager(py::module & mod, py::module &) {
  using Manager_t = typename RepresentationManager::Manager_t;

  std::string representation_name =
      internal::GetBindingTypeName<RepresentationManager>();

  py::class_<RepresentationManager, RepresentationManagerBase> representation(
      mod, representation_name.c_str());
  // use custom constructor to pass json formated string as initializer
  // an alternative would be to convert python dict to json internally
  // but needs some workon in the pybind machinery
<<<<<<< HEAD
  representation.def(py::init([](std::shared_ptr<Manager_t> manager, std::string& hyper_str) {
        // convert to json
        json hypers = json::parse(hyper_str);
        return std::make_unique<RepresentationManager>(std::move(manager), hypers);
                        }));
=======
  representation.def(py::init([](Manager_t & manager, std::string & hyper_str) {
    // convert to json
    json hypers = json::parse(hyper_str);
    return std::make_unique<RepresentationManager>(manager, hypers);
  }));
>>>>>>> 851f1464
  representation.def("compute", &RepresentationManager::compute);

  return representation;
}

//! Representation python binding
void add_representation_managers(py::module & mod, py::module & m_garbage) {
  py::class_<RepresentationManagerBase>(m_garbage, "RepresentationManagerBase");
<<<<<<< HEAD
  using Manager_t = AdaptorStrict<AdaptorNeighbourList<
                                                StructureManagerCenters>>;
  using Representation1_t =
        RepresentationManagerSortedCoulomb<Manager_t>;

  auto rep_sorted_coulomb = add_representation_manager<
                                    Representation1_t>(mod, m_garbage);
  using Representation2_t =
          RepresentationManagerSphericalExpansion<Manager_t>;
  auto rep_spherical_expansion = add_representation_manager<Representation2_t>(
    mod, m_garbage);
=======
  using Manager_t =
      AdaptorStrict<AdaptorNeighbourList<StructureManagerCenters>>;
  using Representation1_t = RepresentationManagerSortedCoulomb<Manager_t>;
  auto rep_sorted_coulomb =
      add_representation_manager<Representation1_t>(mod, m_garbage);
  using Representation3_t = RepresentationManagerSphericalExpansion<Manager_t>;
  auto rep_spherical_expansion =
      add_representation_manager<Representation3_t>(mod, m_garbage);
>>>>>>> 851f1464
}<|MERGE_RESOLUTION|>--- conflicted
+++ resolved
@@ -41,19 +41,11 @@
   // use custom constructor to pass json formated string as initializer
   // an alternative would be to convert python dict to json internally
   // but needs some workon in the pybind machinery
-<<<<<<< HEAD
   representation.def(py::init([](std::shared_ptr<Manager_t> manager, std::string& hyper_str) {
         // convert to json
         json hypers = json::parse(hyper_str);
         return std::make_unique<RepresentationManager>(std::move(manager), hypers);
                         }));
-=======
-  representation.def(py::init([](Manager_t & manager, std::string & hyper_str) {
-    // convert to json
-    json hypers = json::parse(hyper_str);
-    return std::make_unique<RepresentationManager>(manager, hypers);
-  }));
->>>>>>> 851f1464
   representation.def("compute", &RepresentationManager::compute);
 
   return representation;
@@ -62,7 +54,6 @@
 //! Representation python binding
 void add_representation_managers(py::module & mod, py::module & m_garbage) {
   py::class_<RepresentationManagerBase>(m_garbage, "RepresentationManagerBase");
-<<<<<<< HEAD
   using Manager_t = AdaptorStrict<AdaptorNeighbourList<
                                                 StructureManagerCenters>>;
   using Representation1_t =
@@ -74,14 +65,4 @@
           RepresentationManagerSphericalExpansion<Manager_t>;
   auto rep_spherical_expansion = add_representation_manager<Representation2_t>(
     mod, m_garbage);
-=======
-  using Manager_t =
-      AdaptorStrict<AdaptorNeighbourList<StructureManagerCenters>>;
-  using Representation1_t = RepresentationManagerSortedCoulomb<Manager_t>;
-  auto rep_sorted_coulomb =
-      add_representation_manager<Representation1_t>(mod, m_garbage);
-  using Representation3_t = RepresentationManagerSphericalExpansion<Manager_t>;
-  auto rep_spherical_expansion =
-      add_representation_manager<Representation3_t>(mod, m_garbage);
->>>>>>> 851f1464
 }