<<<<<<< HEAD
from rascal.representations import SortedCoulombMatrix
from copy import copy
from ase import Atoms
from ase.io import read
import json
import ubjson
=======
>>>>>>> dab488b2
"""Script used to generate the sorted_coulomb_reference.ubjson reference file
"""

import os
import sys
path = os.path.abspath('../')
sys.path.insert(0, os.path.join(path, 'build/'))
sys.path.insert(0, os.path.join(path, 'tests/'))
<<<<<<< HEAD
=======

from rascal.representations import SortedCoulombMatrix
from copy import copy
from ase import Atoms
from ase.io import read
import json
import ubjson
>>>>>>> dab488b2

cutoffs = [2, 3, 4, 5]
sorts = ['row_norm', 'distance']

fns = [
    os.path.join(
        path, "tests/reference_data/CaCrP2O7_mvc-11955_symmetrized.json"),
    os.path.join(path, "tests/reference_data/small_molecule.json")]
fns_to_write = [
    "reference_data/CaCrP2O7_mvc-11955_symmetrized.json",
    "reference_data/small_molecule.json"
]

data = dict(filenames=fns_to_write, cutoffs=cutoffs, rep_info=[])
hypers = dict(central_decay=-1, interaction_cutoff=-1,
              interaction_decay=-1, size=10, sorting_algorithm='')

for fn in fns:
    for cutoff in cutoffs:
        print(fn, cutoff)
        data['rep_info'].append([])
        for sort in sorts:
            rep = SortedCoulombMatrix(cutoff, sorting_algorithm=sort)
            frame = read(fn)
            features = rep.transform(frame)
            test = features.get_features(rep)
            hypers['size'] = rep.size
            hypers['central_cutoff'] = cutoff
            print(rep.size)
            hypers['sorting_algorithm'] = sort
            data['rep_info'][-1].append(dict(feature_matrix=test.tolist(),
                                             hypers=copy(hypers)))

with open(os.path.join(path,
                       "tests",
                       "reference_data",
                       "sorted_coulomb_reference.ubjson"), 'wb') as f:
    ubjson.dump(data, f)<|MERGE_RESOLUTION|>--- conflicted
+++ resolved
@@ -1,12 +1,3 @@
-<<<<<<< HEAD
-from rascal.representations import SortedCoulombMatrix
-from copy import copy
-from ase import Atoms
-from ase.io import read
-import json
-import ubjson
-=======
->>>>>>> dab488b2
 """Script used to generate the sorted_coulomb_reference.ubjson reference file
 """
 
@@ -15,8 +6,6 @@
 path = os.path.abspath('../')
 sys.path.insert(0, os.path.join(path, 'build/'))
 sys.path.insert(0, os.path.join(path, 'tests/'))
-<<<<<<< HEAD
-=======
 
 from rascal.representations import SortedCoulombMatrix
 from copy import copy
@@ -24,7 +13,6 @@
 from ase.io import read
 import json
 import ubjson
->>>>>>> dab488b2
 
 cutoffs = [2, 3, 4, 5]
 sorts = ['row_norm', 'distance']
