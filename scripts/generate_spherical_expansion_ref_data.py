#!/usr/bin/env python
import json
import ase
import argparse
import rascal
import rascal.lib as lrl
import numpy as np
from ase.io import read
from rascal.representations import SphericalExpansion
from rascal.utils import ostream_redirect
"""Generate reference data for the librascal spherical expansion"""

import sys
sys.path.insert(0, '../build/')


def load_json(fn):
    with open(fn, 'r') as f:
        data = json.load(f)
    return data[str(data['ids'][0])]


def json2ase(f):
    return ase.Atoms(**{v: f[k] for k, v in
                        dict(positions='positions', atom_types='numbers',
                             pbc='pbc', cell='cell').items()
                        })


###############################################################################
###############################################################################

def get_soap_vectors(hypers, frames):
    with ostream_redirect():
        sph_expn = SphericalExpansion(**hypers)
        expansions = sph_expn.transform(frames)
        soap_vectors = expansions.get_feature_matrix()
    return soap_vectors

###############################################################################

# dump spherical expansion


def dump_reference_json():
    import ubjson
    import os
    from copy import copy
    from itertools import product

    path = '../'
    sys.path.insert(0, os.path.join(path, 'build/'))
    sys.path.insert(0, os.path.join(path, 'tests/'))

    cutoffs = [2, 3]
    gaussian_sigmas = [0.2, 0.5]
    max_radials = [4, 10]
    max_angulars = [3, 6]
    cutoff_smooth_widths = [0., 1.]
    radial_basis = ["GTO", "DVR"]

    fns = [
        os.path.join(
            path, "tests/reference_data/CaCrP2O7_mvc-11955_symmetrized.json"),
        os.path.join(path, "tests/reference_data/small_molecule.json")
    ]
    fns_to_write = [
        "reference_data/CaCrP2O7_mvc-11955_symmetrized.json",
        "reference_data/small_molecule.json",
    ]

    data = dict(filenames=fns_to_write,
                cutoffs=cutoffs,
                gaussian_sigmas=gaussian_sigmas,
                max_radials=max_radials,
                rep_info=[])

    # An example of the gruesomeness of using 4 spaces for one tab
    for fn in fns:
        for cutoff in cutoffs:
            data['rep_info'].append([])
<<<<<<< HEAD
            for gaussian_sigma, max_radial, max_angular, cutoff_smooth_width, rad_basis in product(gaussian_sigmas, max_radials, max_angulars, cutoff_smooth_widths, radial_basis):
                frames = [json2ase(load_json(fn))]
                hypers = {"interaction_cutoff": cutoff,
                            "cutoff_smooth_width":
                                cutoff_smooth_width,
                            "max_radial": max_radial,
                            "max_angular": max_angular,
                            "gaussian_sigma_type": "Constant",
                            "cutoff_function_type": "Cosine",
                            "gaussian_sigma_constant":
                                gaussian_sigma,
                            "radial_basis": rad_basis}
                # x = get_soap_vectors(hypers, frames)
                sph_expn = SphericalExpansion(**hypers)
                expansions = sph_expn.transform(frames)
                x = expansions.get_feature_matrix()
                data['rep_info'][-1].append(
                        dict(feature_matrix=x.tolist(),
                                hypers=copy(sph_expn.hypers)))
=======
            for gaussian_sigma in gaussian_sigmas:
                for max_radial in max_radials:
                    for max_angular in max_angulars:
                        for cutoff_smooth_width in cutoff_smooth_widths:
                            for rad_basis in radial_basis:
                                frames = [json2ase(load_json(fn))]
                                hypers = {"interaction_cutoff": cutoff,
                                          "cutoff_smooth_width":
                                          cutoff_smooth_width,
                                          "max_radial": max_radial,
                                          "max_angular": max_angular,
                                          "gaussian_sigma_type": "Constant",
                                          "cutoff_function_type": "Cosine",
                                          "gaussian_sigma_constant":
                                          gaussian_sigma,
                                          "radial_basis": rad_basis}
                                # x = get_soap_vectors(hypers, frames)
                                sph_expn = SphericalExpansion(**hypers)
                                expansions = sph_expn.transform(frames)
                                x = expansions.get_feature_matrix()
                                data['rep_info'][-1].append(
                                    dict(feature_matrix=x.tolist(),
                                         hypers=copy(sph_expn.hypers)))
>>>>>>> 0fd95f54

    with open(path+"tests/reference_data/spherical_expansion_reference.ubjson",
              'wb') as f:
        ubjson.dump(data, f)

###############################################################################
###############################################################################


def main(json_dump, save_kernel):

    test_hypers = {"interaction_cutoff": 4.0,
                   "cutoff_smooth_width": 0.0,
                   "max_radial": 8,
                   "max_angular": 6,
                   "gaussian_sigma_type": "Constant",
                   "gaussian_sigma_constant": 0.3}

    nmax = test_hypers["max_radial"]
    lmax = test_hypers["max_angular"]
    nstr = '5'  # number of structures

    frames = read('../tests/reference_data/dft-smiles_500.xyz', ':'+str(nstr))
    species = set(
        [atom for frame in frames for atom in frame.get_atomic_numbers()])
    nspecies = len(species)
    ncen = np.cumsum([len(frame) for frame in frames])[-1]

    x = get_soap_vectors(test_hypers, frames)
    if save_kernel is True:
        np.save('spherical_expansion_example.npy', x)

#--------------------------dump json reference data--------------------------#

    if json_dump == True:
        dump_reference_json()

###############################################################################
###############################################################################


if __name__ == '__main__':
    parser = argparse.ArgumentParser()
    parser.add_argument('-json_dump', action='store_true',
                        help='Switch for dumping json')
    parser.add_argument('-save_kernel', action='store_true',
                        help='Switch for dumping json')
    args = parser.parse_args()
    main(args.json_dump, args.save_kernel)<|MERGE_RESOLUTION|>--- conflicted
+++ resolved
@@ -79,7 +79,6 @@
     for fn in fns:
         for cutoff in cutoffs:
             data['rep_info'].append([])
-<<<<<<< HEAD
             for gaussian_sigma, max_radial, max_angular, cutoff_smooth_width, rad_basis in product(gaussian_sigmas, max_radials, max_angulars, cutoff_smooth_widths, radial_basis):
                 frames = [json2ase(load_json(fn))]
                 hypers = {"interaction_cutoff": cutoff,
@@ -92,38 +91,13 @@
                             "gaussian_sigma_constant":
                                 gaussian_sigma,
                             "radial_basis": rad_basis}
-                # x = get_soap_vectors(hypers, frames)
+                            
                 sph_expn = SphericalExpansion(**hypers)
                 expansions = sph_expn.transform(frames)
                 x = expansions.get_feature_matrix()
                 data['rep_info'][-1].append(
                         dict(feature_matrix=x.tolist(),
                                 hypers=copy(sph_expn.hypers)))
-=======
-            for gaussian_sigma in gaussian_sigmas:
-                for max_radial in max_radials:
-                    for max_angular in max_angulars:
-                        for cutoff_smooth_width in cutoff_smooth_widths:
-                            for rad_basis in radial_basis:
-                                frames = [json2ase(load_json(fn))]
-                                hypers = {"interaction_cutoff": cutoff,
-                                          "cutoff_smooth_width":
-                                          cutoff_smooth_width,
-                                          "max_radial": max_radial,
-                                          "max_angular": max_angular,
-                                          "gaussian_sigma_type": "Constant",
-                                          "cutoff_function_type": "Cosine",
-                                          "gaussian_sigma_constant":
-                                          gaussian_sigma,
-                                          "radial_basis": rad_basis}
-                                # x = get_soap_vectors(hypers, frames)
-                                sph_expn = SphericalExpansion(**hypers)
-                                expansions = sph_expn.transform(frames)
-                                x = expansions.get_feature_matrix()
-                                data['rep_info'][-1].append(
-                                    dict(feature_matrix=x.tolist(),
-                                         hypers=copy(sph_expn.hypers)))
->>>>>>> 0fd95f54
 
     with open(path+"tests/reference_data/spherical_expansion_reference.ubjson",
               'wb') as f:
