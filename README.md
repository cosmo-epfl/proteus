# librascal
A scalable and versatile fingerprint and machine-learning code

How to install:
* Need to have the programs git, gcc (or other c++14 compiler), boost (unit_test_framework, see BOOST.md for further details on how to install the boost library), doxygen
* Need the python packages Sphinx, Breathe 
* You can use either cmake or (recommended) ccmake to configure the Makefile. If using ccmake, you should press *c* one or more times until the option to generate the configuration appears, then type *g*.
* To build the program: 
```Shell
mkdir build 
cd build 
ccmake .. 
make
``` 
* To make development documentation: first enable the documentation building with ccmake, then
```Shell
cd build 
ccmake ..
make dev_doc
``` 

* To build for development:
```Shell
cd build 
cmake -DCMAKE_BUILD_TYPE=Debug  -DENABLE_DOC=ON -DBUILD_TESTS=ON ..
make all
ctest -V
```

<<<<<<< HEAD
=======

>>>>>>> e6991801
* Special flags:
  + INSTALL:
    + empty (default) -> install rascal in the build folder
    + local -> install rascal in the site-package folder of the found python binary
    + pydevelop -> install rascal in the librascal/rascal/lib folder

* Common cmake flag:
  + -DCMAKE_C_COMPILER
  + -DINSTALL
  + -DCMAKE_BUILD_TYPE
  + -DENABLE_DOC
  + -DBUILD_TESTS


To remove all the cmake files/folders except for the external library (enable glob and remove):
```
shopt -s extglob
rm -fr -- !(external|third-party) 
```
In order to have the readthedocs.org theme for the documentation, please install the following python package:
```Shell
pip install sphinx_rtd_theme
```

To build libRascal with as docker environement:
```
sudo docker build -t test -f ./docker/install_env.dockerfile  .
sudo docker run -it -v /path/to/repo/:/home/user/  test
```
And then follow the instruction in BOOST.md for compilation with boost from conda 


TILL:
Management of derivative relations for fields
"Functional dependency" management to obtain automatically derivatives with chain rule 
Federico:
try to enable CI on github with travis (finalize, enable and think what to do with CI)
Felix:
merge hackaton to master but don't remove the branch
install target (TBD with Till)
start pulling the reference implementation in Python (with Andrea G)
Michele:
Write a whitepaper section
Chiheb:
clean-up and update the tutorial
Everyone:
Make sure new and existing doxygen documentation refers correctly to Order and Layer rather than to Level and Depth
*EFFICIENCY OF BULK KERNEL EVALUATION*
typically we will do operations like diag (AB) where A and B are matrices of the order of 10'000x10'000


TODO:

have NL tests (1-3) that really test all possible features of the implementation<|MERGE_RESOLUTION|>--- conflicted
+++ resolved
@@ -27,10 +27,6 @@
 ctest -V
 ```
 
-<<<<<<< HEAD
-=======
-
->>>>>>> e6991801
 * Special flags:
   + INSTALL:
     + empty (default) -> install rascal in the build folder
